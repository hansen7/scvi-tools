--- conflicted
+++ resolved
@@ -479,13 +479,8 @@
                 one_hot(batch_index, self.n_batch), library_log_vars
             )
             kl_divergence_l = kl(
-<<<<<<< HEAD
                 ql,
-                Normal(local_l_mean, torch.sqrt(local_l_var)),
-=======
-                Normal(ql_m, torch.sqrt(ql_v)),
                 Normal(local_library_log_means, local_library_log_vars.sqrt()),
->>>>>>> 3ce55149
             ).sum(dim=1)
         else:
             kl_divergence_l = torch.zeros_like(kl_divergence_z)
