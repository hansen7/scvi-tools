import logging
import warnings
from collections.abc import Iterable as IterableClass
from functools import partial
from typing import Dict, Iterable, Optional, Sequence, Tuple, TypeVar, Union

import numpy as np
import pandas as pd
import torch
from anndata import AnnData

from scvi import _CONSTANTS
from scvi._compat import Literal
from scvi._docs import doc_differential_expression
from scvi._utils import _doc_params
from scvi.data import get_from_registry
from scvi.data._utils import _check_nonnegative_integers
from scvi.dataloaders import DataSplitter
from scvi.model._utils import (
    _get_batch_code_from_category,
    _get_var_names_from_setup_anndata,
    _init_library_size,
    cite_seq_raw_counts_properties,
)
from scvi.model.base._utils import _de_core
from scvi.module import TOTALVAE
from scvi.train import AdversarialTrainingPlan, TrainRunner

from .base import ArchesMixin, BaseModelClass, RNASeqMixin, VAEMixin

logger = logging.getLogger(__name__)
Number = TypeVar("Number", int, float)


class TOTALVI(RNASeqMixin, VAEMixin, ArchesMixin, BaseModelClass):
    """
    total Variational Inference [GayosoSteier21]_.

    Parameters
    ----------
    adata
        AnnData object that has been registered via :func:`~scvi.data.setup_anndata`.
    n_latent
        Dimensionality of the latent space.
    gene_dispersion
        One of the following:

        * ``'gene'`` - genes_dispersion parameter of NB is constant per gene across cells
        * ``'gene-batch'`` - genes_dispersion can differ between different batches
        * ``'gene-label'`` - genes_dispersion can differ between different labels
    protein_dispersion
        One of the following:

        * ``'protein'`` - protein_dispersion parameter is constant per protein across cells
        * ``'protein-batch'`` - protein_dispersion can differ between different batches NOT TESTED
        * ``'protein-label'`` - protein_dispersion can differ between different labels NOT TESTED
    gene_likelihood
        One of:

        * ``'nb'`` - Negative binomial distribution
        * ``'zinb'`` - Zero-inflated negative binomial distribution
    latent_distribution
        One of:

        * ``'normal'`` - Normal distribution
        * ``'ln'`` - Logistic normal distribution (Normal(0, I) transformed by softmax)
    empirical_protein_background_prior
        Set the initialization of protein background prior empirically. This option fits a GMM for each of
        100 cells per batch and averages the distributions. Note that even with this option set to `True`,
        this only initializes a parameter that is learned during inference. If `False`, randomly initializes.
        The default (`None`), sets this to `True` if greater than 10 proteins are used.
    **model_kwargs
        Keyword args for :class:`~scvi.module.TOTALVAE`

    Examples
    --------
    >>> adata = anndata.read_h5ad(path_to_anndata)
    >>> scvi.data.setup_anndata(adata, batch_key="batch", protein_expression_obsm_key="protein_expression")
    >>> vae = scvi.model.TOTALVI(adata)
    >>> vae.train()
    >>> adata.obsm["X_totalVI"] = vae.get_latent_representation()

    Notes
    -----
    See further usage examples in the following tutorials:

    1. :doc:`/tutorials/notebooks/totalVI`
    2. :doc:`/tutorials/notebooks/cite_scrna_integration_w_totalVI`
    3. :doc:`/tutorials/notebooks/scarches_scvi_tools`
    """

    def __init__(
        self,
        adata: AnnData,
        n_latent: int = 20,
        gene_dispersion: Literal[
            "gene", "gene-batch", "gene-label", "gene-cell"
        ] = "gene",
        protein_dispersion: Literal[
            "protein", "protein-batch", "protein-label"
        ] = "protein",
        gene_likelihood: Literal["zinb", "nb"] = "nb",
        latent_distribution: Literal["normal", "ln"] = "normal",
        empirical_protein_background_prior: Optional[bool] = None,
        **model_kwargs,
    ):
        super(TOTALVI, self).__init__(adata)
        if "totalvi_batch_mask" in self.scvi_setup_dict_.keys():
            batch_mask = self.scvi_setup_dict_["totalvi_batch_mask"]
        else:
            batch_mask = None
        emp_prior = (
            empirical_protein_background_prior
            if empirical_protein_background_prior is not None
            else (self.summary_stats["n_proteins"] > 10)
        )
        if emp_prior:
            prior_mean, prior_scale = _get_totalvi_protein_priors(adata)
        else:
            prior_mean, prior_scale = None, None

        n_cats_per_cov = (
            self.scvi_setup_dict_["extra_categoricals"]["n_cats_per_key"]
            if "extra_categoricals" in self.scvi_setup_dict_
            else None
        )

        n_batch = self.summary_stats["n_batch"]
        library_log_means, library_log_vars = _init_library_size(adata, n_batch)

        self.module = TOTALVAE(
            n_input_genes=self.summary_stats["n_vars"],
            n_input_proteins=self.summary_stats["n_proteins"],
            n_batch=n_batch,
            n_latent=n_latent,
            n_continuous_cov=self.summary_stats["n_continuous_covs"],
            n_cats_per_cov=n_cats_per_cov,
            gene_dispersion=gene_dispersion,
            protein_dispersion=protein_dispersion,
            gene_likelihood=gene_likelihood,
            latent_distribution=latent_distribution,
            protein_batch_mask=batch_mask,
            protein_background_prior_mean=prior_mean,
            protein_background_prior_scale=prior_scale,
            library_log_means=library_log_means,
            library_log_vars=library_log_vars,
            **model_kwargs,
        )
        self._model_summary_string = (
            "TotalVI Model with the following params: \nn_latent: {}, "
            "gene_dispersion: {}, protein_dispersion: {}, gene_likelihood: {}, latent_distribution: {}"
        ).format(
            n_latent,
            gene_dispersion,
            protein_dispersion,
            gene_likelihood,
            latent_distribution,
        )
        self.init_params_ = self._get_init_params(locals())

    def train(
        self,
        max_epochs: Optional[int] = 400,
        lr: float = 4e-3,
        use_gpu: Optional[Union[str, int, bool]] = None,
        train_size: float = 0.9,
        validation_size: Optional[float] = None,
        batch_size: int = 256,
        early_stopping: bool = True,
        check_val_every_n_epoch: Optional[int] = None,
        reduce_lr_on_plateau: bool = True,
        n_steps_kl_warmup: Union[int, None] = None,
        n_epochs_kl_warmup: Union[int, None] = None,
        adversarial_classifier: Optional[bool] = None,
        plan_kwargs: Optional[dict] = None,
        **kwargs,
    ):
        """
        Trains the model using amortized variational inference.

        Parameters
        ----------
        max_epochs
            Number of passes through the dataset.
        lr
            Learning rate for optimization.
        use_gpu
            Use default GPU if available (if None or True), or index of GPU to use (if int),
            or name of GPU (if str, e.g., `'cuda:0'`), or use CPU (if False).
        train_size
            Size of training set in the range [0.0, 1.0].
        validation_size
            Size of the test set. If `None`, defaults to 1 - `train_size`. If
            `train_size + validation_size < 1`, the remaining cells belong to a test set.
        batch_size
            Minibatch size to use during training.
        early_stopping
            Whether to perform early stopping with respect to the validation set.
        check_val_every_n_epoch
            Check val every n train epochs. By default, val is not checked, unless `early_stopping` is `True`
            or `reduce_lr_on_plateau` is `True`. If either of the latter conditions are met, val is checked
            every epoch.
        reduce_lr_on_plateau
            Reduce learning rate on plateau of validation metric (default is ELBO).
        n_steps_kl_warmup
            Number of training steps (minibatches) to scale weight on KL divergences from 0 to 1.
            Only activated when `n_epochs_kl_warmup` is set to None. If `None`, defaults
            to `floor(0.75 * adata.n_obs)`.
        n_epochs_kl_warmup
            Number of epochs to scale weight on KL divergences from 0 to 1.
            Overrides `n_steps_kl_warmup` when both are not `None`.
        adversarial_classifier
            Whether to use adversarial classifier in the latent space. This helps mixing when
            there are missing proteins in any of the batches. Defaults to `True` is missing proteins
            are detected.
        plan_kwargs
            Keyword args for :class:`~scvi.train.AdversarialTrainingPlan`. Keyword arguments passed to
            `train()` will overwrite values present in `plan_kwargs`, when appropriate.
        **kwargs
            Other keyword args for :class:`~scvi.train.Trainer`.
        """
        if adversarial_classifier is None:
            imputation = (
                True if "totalvi_batch_mask" in self.scvi_setup_dict_.keys() else False
            )
            adversarial_classifier = True if imputation else False
        n_steps_kl_warmup = (
            n_steps_kl_warmup
            if n_steps_kl_warmup is not None
            else int(0.75 * self.adata.n_obs)
        )
        if reduce_lr_on_plateau:
            check_val_every_n_epoch = 1

        update_dict = {
            "lr": lr,
            "adversarial_classifier": adversarial_classifier,
            "reduce_lr_on_plateau": reduce_lr_on_plateau,
            "n_epochs_kl_warmup": n_epochs_kl_warmup,
            "n_steps_kl_warmup": n_steps_kl_warmup,
            "check_val_every_n_epoch": check_val_every_n_epoch,
        }
        if plan_kwargs is not None:
            plan_kwargs.update(update_dict)
        else:
            plan_kwargs = update_dict

        if max_epochs is None:
            n_cells = self.adata.n_obs
            max_epochs = np.min([round((20000 / n_cells) * 400), 400])

        plan_kwargs = plan_kwargs if isinstance(plan_kwargs, dict) else dict()

        data_splitter = DataSplitter(
            self.adata,
            train_size=train_size,
            validation_size=validation_size,
            batch_size=batch_size,
            use_gpu=use_gpu,
        )
        training_plan = AdversarialTrainingPlan(self.module, **plan_kwargs)
        runner = TrainRunner(
            self,
            training_plan=training_plan,
            data_splitter=data_splitter,
            max_epochs=max_epochs,
            use_gpu=use_gpu,
            early_stopping=early_stopping,
            **kwargs,
        )
        return runner()

    @torch.no_grad()
    def get_latent_library_size(
        self,
        adata: Optional[AnnData] = None,
        indices: Optional[Sequence[int]] = None,
        give_mean: bool = True,
        batch_size: Optional[int] = None,
    ) -> np.ndarray:
        r"""
        Returns the latent library size for each cell.

        This is denoted as :math:`\ell_n` in the totalVI paper.

        Parameters
        ----------
        adata
            AnnData object with equivalent structure to initial AnnData. If `None`, defaults to the
            AnnData object used to initialize the model.
        indices
            Indices of cells in adata to use. If `None`, all cells are used.
        give_mean
            Return the mean or a sample from the posterior distribution.
        batch_size
            Minibatch size for data loading into model. Defaults to `scvi.settings.batch_size`.
        """
        if not self.is_trained_:
            raise RuntimeError("Please train the model first.")

        adata = self._validate_anndata(adata)
        post = self._make_data_loader(
            adata=adata, indices=indices, batch_size=batch_size
        )
        libraries = []
        for tensors in post:
            inference_inputs = self.module._get_inference_input(tensors)
            outputs = self.module.inference(**inference_inputs)
<<<<<<< HEAD
            ql = outputs["ql"]
            if give_mean is True:
                library = torch.exp(ql.loc + 0.5 * (ql.scale ** 2))
=======
            if give_mean:
                ql_m = outputs["ql_m"]
                ql_v = outputs["ql_v"]
                library = torch.exp(ql_m + 0.5 * ql_v)
>>>>>>> 3ce55149
            else:
                library = outputs["library_gene"]
            libraries += [library.cpu()]
        return torch.cat(libraries).numpy()

    @torch.no_grad()
    def get_normalized_expression(
        self,
        adata=None,
        indices=None,
        n_samples_overall: Optional[int] = None,
        transform_batch: Optional[Sequence[Union[Number, str]]] = None,
        gene_list: Optional[Sequence[str]] = None,
        protein_list: Optional[Sequence[str]] = None,
        library_size: Optional[Union[float, Literal["latent"]]] = 1,
        n_samples: int = 1,
        sample_protein_mixing: bool = False,
        scale_protein: bool = False,
        include_protein_background: bool = False,
        batch_size: Optional[int] = None,
        return_mean: bool = True,
        return_numpy: Optional[bool] = None,
    ) -> Tuple[Union[np.ndarray, pd.DataFrame], Union[np.ndarray, pd.DataFrame]]:
        r"""
        Returns the normalized gene expression and protein expression.

        This is denoted as :math:`\rho_n` in the totalVI paper for genes, and TODO
        for proteins, :math:`(1-\pi_{nt})\alpha_{nt}\beta_{nt}`.

        Parameters
        ----------
        adata
            AnnData object with equivalent structure to initial AnnData. If `None`, defaults to the
            AnnData object used to initialize the model.
        indices
            Indices of cells in adata to use. If `None`, all cells are used.
        n_samples_overall
            Number of samples to use in total
        transform_batch
            Batch to condition on.
            If transform_batch is:

            - None, then real observed batch is used
            - int, then batch transform_batch is used
            - List[int], then average over batches in list
        gene_list
            Return frequencies of expression for a subset of genes.
            This can save memory when working with large datasets and few genes are
            of interest.
        protein_list
            Return protein expression for a subset of genes.
            This can save memory when working with large datasets and few genes are
            of interest.
        library_size
            Scale the expression frequencies to a common library size.
            This allows gene expression levels to be interpreted on a common scale of relevant
            magnitude.
        n_samples
            Get sample scale from multiple samples.
        sample_protein_mixing
            Sample mixing bernoulli, setting background to zero
        scale_protein
            Make protein expression sum to 1
        include_protein_background
            Include background component for protein expression
        batch_size
            Minibatch size for data loading into model. Defaults to `scvi.settings.batch_size`.
        return_mean
            Whether to return the mean of the samples.
        return_numpy
            Return a `np.ndarray` instead of a `pd.DataFrame`. Includes gene
            names as columns. If either n_samples=1 or return_mean=True, defaults to False.
            Otherwise, it defaults to True.

        Returns
        -------
        - **gene_normalized_expression** - normalized expression for RNA
        - **protein_normalized_expression** - normalized expression for proteins

        If ``n_samples`` > 1 and ``return_mean`` is False, then the shape is ``(samples, cells, genes)``.
        Otherwise, shape is ``(cells, genes)``. Return type is ``pd.DataFrame`` unless ``return_numpy`` is True.
        """
        adata = self._validate_anndata(adata)
        if indices is None:
            indices = np.arange(adata.n_obs)
        if n_samples_overall is not None:
            indices = np.random.choice(indices, n_samples_overall)
        post = self._make_data_loader(
            adata=adata, indices=indices, batch_size=batch_size
        )

        if gene_list is None:
            gene_mask = slice(None)
        else:
            all_genes = _get_var_names_from_setup_anndata(adata)
            gene_mask = [True if gene in gene_list else False for gene in all_genes]
        if protein_list is None:
            protein_mask = slice(None)
        else:
            all_proteins = self.scvi_setup_dict_["protein_names"]
            protein_mask = [True if p in protein_list else False for p in all_proteins]
        if indices is None:
            indices = np.arange(adata.n_obs)

        if n_samples > 1 and return_mean is False:
            if return_numpy is False:
                warnings.warn(
                    "return_numpy must be True if n_samples > 1 and return_mean is False, returning np.ndarray"
                )
            return_numpy = True

        if not isinstance(transform_batch, IterableClass):
            transform_batch = [transform_batch]

        transform_batch = _get_batch_code_from_category(adata, transform_batch)

        scale_list_gene = []
        scale_list_pro = []

        for tensors in post:
            x = tensors[_CONSTANTS.X_KEY]
            y = tensors[_CONSTANTS.PROTEIN_EXP_KEY]
            px_scale = torch.zeros_like(x)
            py_scale = torch.zeros_like(y)
            if n_samples > 1:
                px_scale = torch.stack(n_samples * [px_scale])
                py_scale = torch.stack(n_samples * [py_scale])
            for b in transform_batch:
                generative_kwargs = dict(transform_batch=b)
                inference_kwargs = dict(n_samples=n_samples)
                _, generative_outputs = self.module.forward(
                    tensors=tensors,
                    inference_kwargs=inference_kwargs,
                    generative_kwargs=generative_kwargs,
                    compute_loss=False,
                )
                if library_size == "latent":
                    px_scale += generative_outputs["px_"]["rate"].cpu()
                else:
                    px_scale += generative_outputs["px_"]["scale"].cpu()
                px_scale = px_scale[..., gene_mask]

                py_ = generative_outputs["py_"]
                # probability of background
                protein_mixing = 1 / (1 + torch.exp(-py_["mixing"].cpu()))
                if sample_protein_mixing is True:
                    protein_mixing = torch.distributions.Bernoulli(
                        protein_mixing
                    ).sample()
                protein_val = py_["rate_fore"].cpu() * (1 - protein_mixing)
                if include_protein_background is True:
                    protein_val += py_["rate_back"].cpu() * protein_mixing

                if scale_protein is True:
                    protein_val = torch.nn.functional.normalize(
                        protein_val, p=1, dim=-1
                    )
                protein_val = protein_val[..., protein_mask]
                py_scale += protein_val
            px_scale /= len(transform_batch)
            py_scale /= len(transform_batch)
            scale_list_gene.append(px_scale)
            scale_list_pro.append(py_scale)

        if n_samples > 1:
            # concatenate along batch dimension -> result shape = (samples, cells, features)
            scale_list_gene = torch.cat(scale_list_gene, dim=1)
            scale_list_pro = torch.cat(scale_list_pro, dim=1)
            # (cells, features, samples)
            scale_list_gene = scale_list_gene.permute(1, 2, 0)
            scale_list_pro = scale_list_pro.permute(1, 2, 0)
        else:
            scale_list_gene = torch.cat(scale_list_gene, dim=0)
            scale_list_pro = torch.cat(scale_list_pro, dim=0)

        if return_mean is True and n_samples > 1:
            scale_list_gene = torch.mean(scale_list_gene, dim=-1)
            scale_list_pro = torch.mean(scale_list_pro, dim=-1)

        scale_list_gene = scale_list_gene.cpu().numpy()
        scale_list_pro = scale_list_pro.cpu().numpy()
        if return_numpy is None or return_numpy is False:
            gene_df = pd.DataFrame(
                scale_list_gene,
                columns=adata.var_names[gene_mask],
                index=adata.obs_names[indices],
            )
            pro_df = pd.DataFrame(
                scale_list_pro,
                columns=self.scvi_setup_dict_["protein_names"][protein_mask],
                index=adata.obs_names[indices],
            )

            return gene_df, pro_df
        else:
            return scale_list_gene, scale_list_pro

    @torch.no_grad()
    def get_protein_foreground_probability(
        self,
        adata: Optional[AnnData] = None,
        indices: Optional[Sequence[int]] = None,
        transform_batch: Optional[Sequence[Union[Number, str]]] = None,
        protein_list: Optional[Sequence[str]] = None,
        n_samples: int = 1,
        batch_size: Optional[int] = None,
        return_mean: bool = True,
        return_numpy: Optional[bool] = None,
    ):
        r"""
        Returns the foreground probability for proteins.

        This is denoted as :math:`(1 - \pi_{nt})` in the totalVI paper.

        Parameters
        ----------
        adata
            AnnData object with equivalent structure to initial AnnData. If `None`, defaults to the
            AnnData object used to initialize the model.
        indices
            Indices of cells in adata to use. If `None`, all cells are used.
        transform_batch
            Batch to condition on.
            If transform_batch is:

            - None, then real observed batch is used
            - int, then batch transform_batch is used
            - List[int], then average over batches in list
        protein_list
            Return protein expression for a subset of genes.
            This can save memory when working with large datasets and few genes are
            of interest.
        n_samples
            Number of posterior samples to use for estimation.
        batch_size
            Minibatch size for data loading into model. Defaults to `scvi.settings.batch_size`.
        return_mean
            Whether to return the mean of the samples.
        return_numpy
            Return a :class:`~numpy.ndarray` instead of a :class:`~pandas.DataFrame`. DataFrame includes
            gene names as columns. If either `n_samples=1` or `return_mean=True`, defaults to `False`.
            Otherwise, it defaults to `True`.

        Returns
        -------
        - **foreground_probability** - probability foreground for each protein

        If `n_samples` > 1 and `return_mean` is False, then the shape is `(samples, cells, genes)`.
        Otherwise, shape is `(cells, genes)`. In this case, return type is :class:`~pandas.DataFrame` unless `return_numpy` is True.
        """
        adata = self._validate_anndata(adata)
        post = self._make_data_loader(
            adata=adata, indices=indices, batch_size=batch_size
        )

        if protein_list is None:
            protein_mask = slice(None)
        else:
            all_proteins = self.scvi_setup_dict_["protein_names"]
            protein_mask = [True if p in protein_list else False for p in all_proteins]

        if n_samples > 1 and return_mean is False:
            if return_numpy is False:
                warnings.warn(
                    "return_numpy must be True if n_samples > 1 and return_mean is False, returning np.ndarray"
                )
            return_numpy = True
        if indices is None:
            indices = np.arange(adata.n_obs)

        py_mixings = []
        if not isinstance(transform_batch, IterableClass):
            transform_batch = [transform_batch]

        transform_batch = _get_batch_code_from_category(adata, transform_batch)
        for tensors in post:
            y = tensors[_CONSTANTS.PROTEIN_EXP_KEY]
            py_mixing = torch.zeros_like(y[..., protein_mask])
            if n_samples > 1:
                py_mixing = torch.stack(n_samples * [py_mixing])
            for b in transform_batch:
                generative_kwargs = dict(transform_batch=b)
                inference_kwargs = dict(n_samples=n_samples)
                _, generative_outputs = self.module.forward(
                    tensors=tensors,
                    inference_kwargs=inference_kwargs,
                    generative_kwargs=generative_kwargs,
                    compute_loss=False,
                )
                py_mixing += torch.sigmoid(generative_outputs["py_"]["mixing"])[
                    ..., protein_mask
                ].cpu()
            py_mixing /= len(transform_batch)
            py_mixings += [py_mixing]
        if n_samples > 1:
            # concatenate along batch dimension -> result shape = (samples, cells, features)
            py_mixings = torch.cat(py_mixings, dim=1)
            # (cells, features, samples)
            py_mixings = py_mixings.permute(1, 2, 0)
        else:
            py_mixings = torch.cat(py_mixings, dim=0)

        if return_mean is True and n_samples > 1:
            py_mixings = torch.mean(py_mixings, dim=-1)

        py_mixings = py_mixings.cpu().numpy()

        if return_numpy is True:
            return 1 - py_mixings
        else:
            pro_names = self.scvi_setup_dict_["protein_names"]
            foreground_prob = pd.DataFrame(
                1 - py_mixings,
                columns=pro_names[protein_mask],
                index=adata.obs_names[indices],
            )
            return foreground_prob

    def _expression_for_de(
        self,
        adata=None,
        indices=None,
        n_samples_overall=None,
        transform_batch: Optional[Sequence[Union[Number, str]]] = None,
        scale_protein=False,
        batch_size: Optional[int] = None,
        sample_protein_mixing=False,
        include_protein_background=False,
        protein_prior_count=0.5,
    ):
        rna, protein = self.get_normalized_expression(
            adata=adata,
            indices=indices,
            n_samples_overall=n_samples_overall,
            transform_batch=transform_batch,
            return_numpy=True,
            n_samples=1,
            batch_size=batch_size,
            scale_protein=scale_protein,
            sample_protein_mixing=sample_protein_mixing,
            include_protein_background=include_protein_background,
        )
        protein += protein_prior_count

        joint = np.concatenate([rna, protein], axis=1)
        return joint

    @_doc_params(
        doc_differential_expression=doc_differential_expression,
    )
    def differential_expression(
        self,
        adata: Optional[AnnData] = None,
        groupby: Optional[str] = None,
        group1: Optional[Iterable[str]] = None,
        group2: Optional[str] = None,
        idx1: Optional[Union[Sequence[int], Sequence[bool], str]] = None,
        idx2: Optional[Union[Sequence[int], Sequence[bool], str]] = None,
        mode: Literal["vanilla", "change"] = "change",
        delta: float = 0.25,
        batch_size: Optional[int] = None,
        all_stats: bool = True,
        batch_correction: bool = False,
        batchid1: Optional[Iterable[str]] = None,
        batchid2: Optional[Iterable[str]] = None,
        fdr_target: float = 0.05,
        silent: bool = False,
        protein_prior_count: float = 0.1,
        scale_protein: bool = False,
        sample_protein_mixing: bool = False,
        include_protein_background: bool = False,
        **kwargs,
    ) -> pd.DataFrame:
        r"""
        A unified method for differential expression analysis.

        Implements `"vanilla"` DE [Lopez18]_ and `"change"` mode DE [Boyeau19]_.

        Parameters
        ----------
        {doc_differential_expression}
        protein_prior_count
            Prior count added to protein expression before LFC computation
        scale_protein
            Force protein values to sum to one in every single cell (post-hoc normalization)
        sample_protein_mixing
            Sample the protein mixture component, i.e., use the parameter to sample a Bernoulli
            that determines if expression is from foreground/background.
        include_protein_background
            Include the protein background component as part of the protein expression
        **kwargs
            Keyword args for :func:`scvi.utils.DifferentialComputation.get_bayes_factors`

        Returns
        -------
        Differential expression DataFrame.
        """
        adata = self._validate_anndata(adata)
        model_fn = partial(
            self._expression_for_de,
            scale_protein=scale_protein,
            sample_protein_mixing=sample_protein_mixing,
            include_protein_background=include_protein_background,
            protein_prior_count=protein_prior_count,
            batch_size=batch_size,
        )
        col_names = np.concatenate(
            [
                np.asarray(_get_var_names_from_setup_anndata(adata)),
                self.scvi_setup_dict_["protein_names"],
            ]
        )
        result = _de_core(
            adata,
            model_fn,
            groupby,
            group1,
            group2,
            idx1,
            idx2,
            all_stats,
            cite_seq_raw_counts_properties,
            col_names,
            mode,
            batchid1,
            batchid2,
            delta,
            batch_correction,
            fdr_target,
            silent,
            **kwargs,
        )

        return result

    @torch.no_grad()
    def posterior_predictive_sample(
        self,
        adata: Optional[AnnData] = None,
        indices: Optional[Sequence[int]] = None,
        n_samples: int = 1,
        batch_size: Optional[int] = None,
        gene_list: Optional[Sequence[str]] = None,
        protein_list: Optional[Sequence[str]] = None,
    ) -> np.ndarray:
        r"""
        Generate observation samples from the posterior predictive distribution.

        The posterior predictive distribution is written as :math:`p(\hat{x}, \hat{y} \mid x, y)`.

        Parameters
        ----------
        adata
            AnnData object with equivalent structure to initial AnnData. If `None`, defaults to the
            AnnData object used to initialize the model.
        indices
            Indices of cells in adata to use. If `None`, all cells are used.
        n_samples
            Number of required samples for each cell
        batch_size
            Minibatch size for data loading into model. Defaults to `scvi.settings.batch_size`.
        gene_list
            Names of genes of interest
        protein_list
            Names of proteins of interest

        Returns
        -------
        x_new : :class:`~numpy.ndarray`
            tensor with shape (n_cells, n_genes, n_samples)
        """
        if self.module.gene_likelihood not in ["nb"]:
            raise ValueError("Invalid gene_likelihood")

        adata = self._validate_anndata(adata)
        if gene_list is None:
            gene_mask = slice(None)
        else:
            all_genes = _get_var_names_from_setup_anndata(adata)
            gene_mask = [True if gene in gene_list else False for gene in all_genes]
        if protein_list is None:
            protein_mask = slice(None)
        else:
            all_proteins = self.scvi_setup_dict_["protein_names"]
            protein_mask = [True if p in protein_list else False for p in all_proteins]

        scdl = self._make_data_loader(
            adata=adata, indices=indices, batch_size=batch_size
        )

        scdl_list = []
        for tensors in scdl:
            rna_sample, protein_sample = self.module.sample(
                tensors, n_samples=n_samples
            )
            rna_sample = rna_sample[..., gene_mask]
            protein_sample = protein_sample[..., protein_mask]
            data = torch.cat([rna_sample, protein_sample], dim=-1).numpy()

            scdl_list += [data]
            if n_samples > 1:
                scdl_list[-1] = np.transpose(scdl_list[-1], (1, 2, 0))
        scdl_list = np.concatenate(scdl_list, axis=0)

        return scdl_list

    @torch.no_grad()
    def _get_denoised_samples(
        self,
        adata=None,
        indices=None,
        n_samples: int = 25,
        batch_size: int = 64,
        rna_size_factor: int = 1000,
        transform_batch: Optional[int] = None,
    ) -> np.ndarray:
        """
        Return samples from an adjusted posterior predictive.

        Parameters
        ----------
        adata
            AnnData object with equivalent structure to initial AnnData. If `None`, defaults to the
            AnnData object used to initialize the model.
        indices
            indices of `adata` to use
        n_samples
            How may samples per cell
        batch_size
            Minibatch size for data loading into model. Defaults to `scvi.settings.batch_size`.
        rna_size_factor
            size factor for RNA prior to sampling gamma distribution
        transform_batch
            int of which batch to condition on for all cells
        """
        adata = self._validate_anndata(adata)
        scdl = self._make_data_loader(
            adata=adata, indices=indices, batch_size=batch_size
        )

        scdl_list = []
        for tensors in scdl:
            x = tensors[_CONSTANTS.X_KEY]
            y = tensors[_CONSTANTS.PROTEIN_EXP_KEY]

            generative_kwargs = dict(transform_batch=transform_batch)
            inference_kwargs = dict(n_samples=n_samples)
            with torch.no_grad():
                inference_outputs, generative_outputs, = self.module.forward(
                    tensors,
                    inference_kwargs=inference_kwargs,
                    generative_kwargs=generative_kwargs,
                    compute_loss=False,
                )
            px_ = generative_outputs["px_"]
            py_ = generative_outputs["py_"]
            device = px_["r"].device

            pi = 1 / (1 + torch.exp(-py_["mixing"]))
            mixing_sample = torch.distributions.Bernoulli(pi).sample()
            protein_rate = py_["rate_fore"]
            rate = torch.cat((rna_size_factor * px_["scale"], protein_rate), dim=-1)
            if len(px_["r"].size()) == 2:
                px_dispersion = px_["r"]
            else:
                px_dispersion = torch.ones_like(x).to(device) * px_["r"]
            if len(py_["r"].size()) == 2:
                py_dispersion = py_["r"]
            else:
                py_dispersion = torch.ones_like(y).to(device) * py_["r"]

            dispersion = torch.cat((px_dispersion, py_dispersion), dim=-1)

            # This gamma is really l*w using scVI manuscript notation
            p = rate / (rate + dispersion)
            r = dispersion
            l_train = torch.distributions.Gamma(r, (1 - p) / p).sample()
            data = l_train.cpu().numpy()
            # make background 0
            data[:, :, self.adata.shape[1] :] = (
                data[:, :, self.adata.shape[1] :] * (1 - mixing_sample).cpu().numpy()
            )
            scdl_list += [data]

            scdl_list[-1] = np.transpose(scdl_list[-1], (1, 2, 0))

        return np.concatenate(scdl_list, axis=0)

    @torch.no_grad()
    def get_feature_correlation_matrix(
        self,
        adata=None,
        indices=None,
        n_samples: int = 10,
        batch_size: int = 64,
        rna_size_factor: int = 1000,
        transform_batch: Optional[Sequence[Union[Number, str]]] = None,
        correlation_type: Literal["spearman", "pearson"] = "spearman",
        log_transform: bool = False,
    ) -> pd.DataFrame:
        """
        Generate gene-gene correlation matrix using scvi uncertainty and expression.

        Parameters
        ----------
        adata
            AnnData object with equivalent structure to initial AnnData. If `None`, defaults to the
            AnnData object used to initialize the model.
        indices
            Indices of cells in adata to use. If `None`, all cells are used.
        n_samples
            Number of posterior samples to use for estimation.
        batch_size
            Minibatch size for data loading into model. Defaults to `scvi.settings.batch_size`.
        rna_size_factor
            size factor for RNA prior to sampling gamma distribution
        transform_batch
            Batches to condition on.
            If transform_batch is:

            - None, then real observed batch is used
            - int, then batch transform_batch is used
            - list of int, then values are averaged over provided batches.
        correlation_type
            One of "pearson", "spearman".
        log_transform
            Whether to log transform denoised values prior to correlation calculation.

        Returns
        -------
        Gene-protein-gene-protein correlation matrix
        """
        from scipy.stats import spearmanr

        adata = self._validate_anndata(adata)

        if not isinstance(transform_batch, IterableClass):
            transform_batch = [transform_batch]

        transform_batch = _get_batch_code_from_category(adata, transform_batch)

        corr_mats = []
        for b in transform_batch:
            denoised_data = self._get_denoised_samples(
                n_samples=n_samples,
                batch_size=batch_size,
                rna_size_factor=rna_size_factor,
                transform_batch=b,
            )
            flattened = np.zeros(
                (denoised_data.shape[0] * n_samples, denoised_data.shape[1])
            )
            for i in range(n_samples):
                flattened[
                    denoised_data.shape[0] * (i) : denoised_data.shape[0] * (i + 1)
                ] = denoised_data[:, :, i]
            if log_transform is True:
                flattened[:, : self.n_genes] = np.log(
                    flattened[:, : self.n_genes] + 1e-8
                )
                flattened[:, self.n_genes :] = np.log1p(flattened[:, self.n_genes :])
            if correlation_type == "pearson":
                corr_matrix = np.corrcoef(flattened, rowvar=False)
            else:
                corr_matrix, _ = spearmanr(flattened, axis=0)
            corr_mats.append(corr_matrix)

        corr_matrix = np.mean(np.stack(corr_mats), axis=0)
        var_names = _get_var_names_from_setup_anndata(adata)
        names = np.concatenate(
            [np.asarray(var_names), self.scvi_setup_dict_["protein_names"]]
        )
        return pd.DataFrame(corr_matrix, index=names, columns=names)

    @torch.no_grad()
    def get_likelihood_parameters(
        self,
        adata: Optional[AnnData] = None,
        indices: Optional[Sequence[int]] = None,
        n_samples: Optional[int] = 1,
        give_mean: Optional[bool] = False,
        batch_size: Optional[int] = None,
    ) -> Dict[str, np.ndarray]:
        r"""
        Estimates for the parameters of the likelihood :math:`p(x, y \mid z)`.

        Parameters
        ----------
        adata
            AnnData object with equivalent structure to initial AnnData. If `None`, defaults to the
            AnnData object used to initialize the model.
        indices
            Indices of cells in adata to use. If `None`, all cells are used.
        n_samples
            Number of posterior samples to use for estimation.
        give_mean
            Return expected value of parameters or a samples
        batch_size
            Minibatch size for data loading into model. Defaults to `scvi.settings.batch_size`.
        """
        raise NotImplementedError

    def _validate_anndata(
        self, adata: Optional[AnnData] = None, copy_if_view: bool = True
    ):
        adata = super()._validate_anndata(adata, copy_if_view)
        error_msg = "Number of {} in anndata different from when setup_anndata was run. Please rerun setup_anndata."
        if _CONSTANTS.PROTEIN_EXP_KEY in adata.uns["_scvi"]["data_registry"].keys():
            pro_exp = get_from_registry(adata, _CONSTANTS.PROTEIN_EXP_KEY)
            if self.summary_stats["n_proteins"] != pro_exp.shape[1]:
                raise ValueError(error_msg.format("proteins"))
            is_nonneg_int = _check_nonnegative_integers(pro_exp)
            if not is_nonneg_int:
                warnings.warn(
                    "Make sure the registered protein expression in anndata contains unnormalized count data."
                )
        else:
            raise ValueError("No protein data found, please setup or transfer anndata")

        return adata

    @torch.no_grad()
    def get_protein_background_mean(self, adata, indices, batch_size):
        adata = self._validate_anndata(adata)
        scdl = self._make_data_loader(
            adata=adata, indices=indices, batch_size=batch_size
        )
        background_mean = []
        for tensors in scdl:
            _, inference_outputs, _ = self.module.forward(tensors)
            b_mean = inference_outputs["py_"]["rate_back"]
            background_mean += [b_mean.cpu().numpy()]
        return np.concatenate(background_mean)


def _get_totalvi_protein_priors(adata, n_cells=100):
    """Compute an empirical prior for protein background."""
    import warnings

    from sklearn.exceptions import ConvergenceWarning
    from sklearn.mixture import GaussianMixture

    warnings.filterwarnings("error")

    batch = get_from_registry(adata, _CONSTANTS.BATCH_KEY).ravel()
    cats = adata.uns["_scvi"]["categorical_mappings"]["_scvi_batch"]["mapping"]
    codes = np.arange(len(cats))

    batch_avg_mus, batch_avg_scales = [], []
    for b in np.unique(codes):
        # can happen during online updates
        # the values of these batches will not be used
        num_in_batch = np.sum(batch == b)
        if num_in_batch == 0:
            batch_avg_mus.append(0)
            batch_avg_scales.append(1)
            continue
        pro_exp = get_from_registry(adata, _CONSTANTS.PROTEIN_EXP_KEY)[batch == b]

        # for missing batches, put dummy values -- scarches case, will be replaced anyway
        if pro_exp.shape[0] == 0:
            batch_avg_mus.append(0.0)
            batch_avg_scales.append(0.05)

        cells = np.random.choice(np.arange(pro_exp.shape[0]), size=n_cells)
        if isinstance(pro_exp, pd.DataFrame):
            pro_exp = pro_exp.to_numpy()
        pro_exp = pro_exp[cells]
        gmm = GaussianMixture(n_components=2)
        mus, scales = [], []
        # fit per cell GMM
        for c in pro_exp:
            try:
                gmm.fit(np.log1p(c.reshape(-1, 1)))
            # when cell is all 0
            except ConvergenceWarning:
                mus.append(0)
                scales.append(0.05)
                continue

            means = gmm.means_.ravel()
            sorted_fg_bg = np.argsort(means)
            mu = means[sorted_fg_bg].ravel()[0]
            covariances = gmm.covariances_[sorted_fg_bg].ravel()[0]
            scale = np.sqrt(covariances)
            mus.append(mu)
            scales.append(scale)

        # average distribution over cells
        batch_avg_mu = np.mean(mus)
        batch_avg_scale = np.sqrt(np.sum(np.square(scales)) / (n_cells ** 2))

        batch_avg_mus.append(batch_avg_mu)
        batch_avg_scales.append(batch_avg_scale)

    # repeat prior for each protein
    batch_avg_mus = np.array(batch_avg_mus, dtype=np.float32).reshape(1, -1)
    batch_avg_scales = np.array(batch_avg_scales, dtype=np.float32).reshape(1, -1)
    batch_avg_mus = np.tile(batch_avg_mus, (pro_exp.shape[1], 1))
    batch_avg_scales = np.tile(batch_avg_scales, (pro_exp.shape[1], 1))

    warnings.resetwarnings()

    return batch_avg_mus, batch_avg_scales<|MERGE_RESOLUTION|>--- conflicted
+++ resolved
@@ -306,16 +306,9 @@
         for tensors in post:
             inference_inputs = self.module._get_inference_input(tensors)
             outputs = self.module.inference(**inference_inputs)
-<<<<<<< HEAD
             ql = outputs["ql"]
             if give_mean is True:
                 library = torch.exp(ql.loc + 0.5 * (ql.scale ** 2))
-=======
-            if give_mean:
-                ql_m = outputs["ql_m"]
-                ql_v = outputs["ql_v"]
-                library = torch.exp(ql_m + 0.5 * ql_v)
->>>>>>> 3ce55149
             else:
                 library = outputs["library_gene"]
             libraries += [library.cpu()]
