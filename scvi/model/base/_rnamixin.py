--- conflicted
+++ resolved
@@ -10,16 +10,11 @@
 
 from scvi import REGISTRY_KEYS
 from scvi._compat import Literal
-<<<<<<< HEAD
-=======
-from scvi._types import Number
-from scvi._utils import _doc_params
-from scvi.utils._docstrings import doc_differential_expression
->>>>>>> 096099e3
-
 from .._utils import _get_batch_code_from_category
 
 logger = logging.getLogger(__name__)
+
+Number = Union[int, float]
 
 
 class RNASeqMixin:
@@ -384,7 +379,7 @@
         batch_size: Optional[int] = None,
     ) -> Dict[str, np.ndarray]:
         r"""
-        Estimates for the parameters of the likelihood :math:`p(x \mid z)`.
+        Estimates for the parameters of the likelihood :math:`p(x \mid z)`
 
         Parameters
         ----------
