--- conflicted
+++ resolved
@@ -234,12 +234,8 @@
 
         return result
 
-<<<<<<< HEAD
-    @torch.no_grad()
+    @torch.inference_mode()
     @unsupported_in_latent_mode
-=======
-    @torch.inference_mode()
->>>>>>> a0da85f8
     def posterior_predictive_sample(
         self,
         adata: Optional[AnnData] = None,
@@ -304,12 +300,8 @@
 
         return x_new.numpy()
 
-<<<<<<< HEAD
-    @torch.no_grad()
+    @torch.inference_mode()
     @unsupported_in_latent_mode
-=======
-    @torch.inference_mode()
->>>>>>> a0da85f8
     def _get_denoised_samples(
         self,
         adata: Optional[AnnData] = None,
@@ -387,12 +379,8 @@
 
         return np.concatenate(data_loader_list, axis=0)
 
-<<<<<<< HEAD
-    @torch.no_grad()
+    @torch.inference_mode()
     @unsupported_in_latent_mode
-=======
-    @torch.inference_mode()
->>>>>>> a0da85f8
     def get_feature_correlation_matrix(
         self,
         adata: Optional[AnnData] = None,
@@ -552,12 +540,8 @@
 
         return return_dict
 
-<<<<<<< HEAD
-    @torch.no_grad()
+    @torch.inference_mode()
     @unsupported_in_latent_mode
-=======
-    @torch.inference_mode()
->>>>>>> a0da85f8
     def get_latent_library_size(
         self,
         adata: Optional[AnnData] = None,
