--- conflicted
+++ resolved
@@ -10,11 +10,7 @@
 from sklearn.mixture import GaussianMixture
 
 from scvi import REGISTRY_KEYS
-<<<<<<< HEAD
-from scvi._compat import Literal
-=======
 from scvi._types import Number
->>>>>>> 04e27fd8
 
 logger = logging.getLogger(__name__)
 
