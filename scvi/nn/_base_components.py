import collections
from typing import Callable, Iterable, List, Optional

import torch
from torch import nn as nn
from torch.distributions import Normal
from torch.nn import ModuleList

from scvi._compat import Literal

from ._utils import one_hot


def reparameterize_gaussian(mu, var):
    return Normal(mu, var.sqrt()).rsample()


def identity(x):
    return x


class FCLayers(nn.Module):
    """
    A helper class to build fully-connected layers for a neural network.

    Parameters
    ----------
    n_in
        The dimensionality of the input
    n_out
        The dimensionality of the output
    n_cat_list
        A list containing, for each category of interest,
        the number of categories. Each category will be
        included using a one-hot encoding.
    n_layers
        The number of fully-connected hidden layers
    n_hidden
        The number of nodes per hidden layer
    dropout_rate
        Dropout rate to apply to each of the hidden layers
    use_batch_norm
        Whether to have `BatchNorm` layers or not
    use_layer_norm
        Whether to have `LayerNorm` layers or not
    use_activation
        Whether to have layer activation or not
    bias
        Whether to learn bias in linear layers or not
    inject_covariates
        Whether to inject covariates in each layer, or just the first (default).
    activation_fn
        Which activation function to use
    batch_embedding
        Embedding used to encode batch covariates
    """

    def __init__(
        self,
        n_in: int,
        n_out: int,
        n_cat_list: Iterable[int] = None,
        n_layers: int = 1,
        n_hidden: int = 128,
        dropout_rate: float = 0.1,
        use_batch_norm: bool = True,
        use_layer_norm: bool = False,
        use_activation: bool = True,
        bias: bool = True,
        inject_covariates: bool = True,
        activation_fn: nn.Module = nn.ReLU,
        batch_embedding: nn.Embedding = None,
    ):
        super().__init__()
        self.inject_covariates = inject_covariates
        layers_dim = [n_in] + (n_layers - 1) * [n_hidden] + [n_out]

        self.batch_embedding = batch_embedding

        if n_cat_list is not None:
            # n_cat = 1 will be ignored
            self.n_cat_list = [n_cat if n_cat > 1 else 0 for n_cat in n_cat_list]
        else:
            self.n_cat_list = []

        cat_dim = sum(self.n_cat_list)
        if self.batch_embedding: 
            cat_dim = 5
        self.fc_layers = nn.Sequential(
            collections.OrderedDict(
                [
                    (
                        "Layer {}".format(i),
                        nn.Sequential(
                            nn.Linear(
                                n_in + cat_dim * self.inject_into_layer(i),
                                n_out,
                                bias=bias,
                            ),
                            # non-default params come from defaults in original Tensorflow implementation
                            nn.BatchNorm1d(n_out, momentum=0.01, eps=0.001)
                            if use_batch_norm
                            else None,
                            nn.LayerNorm(n_out, elementwise_affine=False)
                            if use_layer_norm
                            else None,
                            activation_fn() if use_activation else None,
                            nn.Dropout(p=dropout_rate) if dropout_rate > 0 else None,
                        ),
                    )
                    for i, (n_in, n_out) in enumerate(
                        zip(layers_dim[:-1], layers_dim[1:])
                    )
                ]
            )
        )

    def inject_into_layer(self, layer_num) -> bool:
        """Helper to determine if covariates should be injected."""
        user_cond = layer_num == 0 or (layer_num > 0 and self.inject_covariates)
        return user_cond

    def set_online_update_hooks(self, hook_first_layer=True):
        self.hooks = []

        def _hook_fn_weight(grad):
            categorical_dims = sum(self.n_cat_list)
            new_grad = torch.zeros_like(grad)
            if categorical_dims > 0:
                new_grad[:, -categorical_dims:] = grad[:, -categorical_dims:]
            return new_grad

        def _hook_fn_zero_out(grad):
            return grad * 0

        for i, layers in enumerate(self.fc_layers):
            for layer in layers:
                if i == 0 and not hook_first_layer:
                    continue
                if isinstance(layer, nn.Linear):
                    if self.inject_into_layer(i):
                        w = layer.weight.register_hook(_hook_fn_weight)
                    else:
                        w = layer.weight.register_hook(_hook_fn_zero_out)
                    self.hooks.append(w)
                    b = layer.bias.register_hook(_hook_fn_zero_out)
                    self.hooks.append(b)

    def forward(self, x: torch.Tensor, *cat_list: int):
        """
        Forward computation on ``x``.

        Parameters
        ----------
        x
            tensor of values with shape ``(n_in,)``
        cat_list
            list of category membership(s) for this sample
        x: torch.Tensor

        Returns
        -------
        py:class:`torch.Tensor`
            tensor of shape ``(n_out,)``

        """
        one_hot_cat_list = []  # for generality in this list many indices useless.

        if len(self.n_cat_list) > len(cat_list):
            raise ValueError(
                "nb. categorical args provided doesn't match init. params."
            )
        for n_cat, cat in zip(self.n_cat_list, cat_list):
            if n_cat and cat is None:
                raise ValueError("cat not provided while n_cat != 0 in init. params.")
            if n_cat > 1:  # n_cat = 1 will be ignored - no additional information
                if self.batch_embedding:
                    one_hot_cat = self.batch_embedding(cat.squeeze().int())
                elif cat.size(1) != n_cat:
                    one_hot_cat = one_hot(cat, n_cat)
                else:
                    one_hot_cat = cat  # cat has already been one_hot encoded
                one_hot_cat_list += [one_hot_cat]
        for i, layers in enumerate(self.fc_layers):
            for layer in layers:
                if layer is not None:
                    if isinstance(layer, nn.BatchNorm1d):
                        if x.dim() == 3:
                            x = torch.cat(
                                [(layer(slice_x)).unsqueeze(0) for slice_x in x], dim=0
                            )
                        else:
                            x = layer(x)
                    else:
                        if isinstance(layer, nn.Linear) and self.inject_into_layer(i):
                            if x.dim() == 3:
                                one_hot_cat_list_layer = [
                                    o.unsqueeze(0).expand(
                                        (x.size(0), o.size(0), o.size(1))
                                    )
                                    for o in one_hot_cat_list
                                ]
                            else:
                                one_hot_cat_list_layer = one_hot_cat_list
                            x = torch.cat((x, *one_hot_cat_list_layer), dim=-1)
                        x = layer(x)
        return x


# Encoder
class Encoder(nn.Module):
    """
    Encodes data of ``n_input`` dimensions into a latent space of ``n_output`` dimensions.

    Uses a fully-connected neural network of ``n_hidden`` layers.

    Parameters
    ----------
    n_input
        The dimensionality of the input (data space)
    n_output
        The dimensionality of the output (latent space)
    n_cat_list
        A list containing the number of categories
        for each category of interest. Each category will be
        included using a one-hot encoding
    n_layers
        The number of fully-connected hidden layers
    n_hidden
        The number of nodes per hidden layer
    dropout_rate
        Dropout rate to apply to each of the hidden layers
    distribution
        Distribution of z
    var_eps
        Minimum value for the variance;
        used for numerical stability
    var_activation
        Callable used to ensure positivity of the variance.
        When `None`, defaults to `torch.exp`.
    **kwargs
        Keyword args for :class:`~scvi.module._base.FCLayers`
    """

    def __init__(
        self,
        n_input: int,
        n_output: int,
        n_cat_list: Iterable[int] = None,
        n_layers: int = 1,
        n_hidden: int = 128,
        dropout_rate: float = 0.1,
        distribution: str = "normal",
        var_eps: float = 1e-4,
        var_activation: Optional[Callable] = None,
        **kwargs,
    ):
        super().__init__()

        self.distribution = distribution
        self.var_eps = var_eps
        self.encoder = FCLayers(
            n_in=n_input,
            n_out=n_hidden,
            n_cat_list=n_cat_list,
            n_layers=n_layers,
            n_hidden=n_hidden,
            dropout_rate=dropout_rate,
            **kwargs,
        )
        self.mean_encoder = nn.Linear(n_hidden, n_output)
        self.var_encoder = nn.Linear(n_hidden, n_output)

        if distribution == "ln":
            self.z_transformation = nn.Softmax(dim=-1)
        else:
            self.z_transformation = identity
        self.var_activation = torch.exp if var_activation is None else var_activation

    def forward(self, x: torch.Tensor, *cat_list: int):
        r"""
        The forward computation for a single sample.

         #. Encodes the data into latent space using the encoder network
         #. Generates a mean \\( q_m \\) and variance \\( q_v \\)
         #. Samples a new value from an i.i.d. multivariate normal \\( \\sim Ne(q_m, \\mathbf{I}q_v) \\)

        Parameters
        ----------
        x
            tensor with shape (n_input,)
        cat_list
            list of category membership(s) for this sample

        Returns
        -------
        3-tuple of :py:class:`torch.Tensor`
            tensors of shape ``(n_latent,)`` for mean and var, and sample

        """
        # Parameters for latent distribution
        q = self.encoder(x, *cat_list)
        q_m = self.mean_encoder(q)
        q_v = self.var_activation(self.var_encoder(q)) + self.var_eps
        latent = self.z_transformation(reparameterize_gaussian(q_m, q_v))
        return q_m, q_v, latent


# Decoder
class DecoderSCVI(nn.Module):
    """
    Decodes data from latent space of ``n_input`` dimensions into ``n_output``dimensions.

    Uses a fully-connected neural network of ``n_hidden`` layers.

    Parameters
    ----------
    n_input
        The dimensionality of the input (latent space)
    n_output
        The dimensionality of the output (data space)
    n_cat_list
        A list containing the number of categories
        for each category of interest. Each category will be
        included using a one-hot encoding
    n_layers
        The number of fully-connected hidden layers
    n_hidden
        The number of nodes per hidden layer
    dropout_rate
        Dropout rate to apply to each of the hidden layers
    inject_covariates
        Whether to inject covariates in each layer, or just the first (default).
    use_batch_norm
        Whether to use batch norm in layers
    use_layer_norm
        Whether to use layer norm in layers
<<<<<<< HEAD
    batch_embedding
        Embedding used to encode batch covariates
=======
    scale_activation
        Activation layer to use for px_scale_decoder
>>>>>>> d25ad5ec
    """

    def __init__(
        self,
        n_input: int,
        n_output: int,
        n_cat_list: Iterable[int] = None,
        n_layers: int = 1,
        n_hidden: int = 128,
        inject_covariates: bool = True,
        use_batch_norm: bool = False,
        use_layer_norm: bool = False,
<<<<<<< HEAD
        batch_embedding: nn.Embedding = None,
=======
        scale_activation: Literal["softmax", "softplus"] = "softmax",
>>>>>>> d25ad5ec
    ):
        super().__init__()
        self.px_decoder = FCLayers(
            n_in=n_input,
            n_out=n_hidden,
            n_cat_list=n_cat_list,
            n_layers=n_layers,
            n_hidden=n_hidden,
            dropout_rate=0,
            inject_covariates=inject_covariates,
            use_batch_norm=use_batch_norm,
            use_layer_norm=use_layer_norm,
            batch_embedding=batch_embedding,
        )

        # mean gamma
        if scale_activation == "softmax":
            px_scale_activation = nn.Softmax(dim=-1)
        elif scale_activation == "softplus":
            px_scale_activation = nn.Softplus()
        self.px_scale_decoder = nn.Sequential(
            nn.Linear(n_hidden, n_output),
            px_scale_activation,
        )

        # dispersion: here we only deal with gene-cell dispersion case
        self.px_r_decoder = nn.Linear(n_hidden, n_output)

        # dropout
        self.px_dropout_decoder = nn.Linear(n_hidden, n_output)

    def forward(
        self,
        dispersion: str,
        z: torch.Tensor,
        library: torch.Tensor,
        *cat_list: int,
    ):
        """
        The forward computation for a single sample.

         #. Decodes the data from the latent space using the decoder network
         #. Returns parameters for the ZINB distribution of expression
         #. If ``dispersion != 'gene-cell'`` then value for that param will be ``None``

        Parameters
        ----------
        dispersion
            One of the following

            * ``'gene'`` - dispersion parameter of NB is constant per gene across cells
            * ``'gene-batch'`` - dispersion can differ between different batches
            * ``'gene-label'`` - dispersion can differ between different labels
            * ``'gene-cell'`` - dispersion can differ for every gene in every cell
        z :
            tensor with shape ``(n_input,)``
        library_size
            library size
        cat_list
            list of category membership(s) for this sample

        Returns
        -------
        4-tuple of :py:class:`torch.Tensor`
            parameters for the ZINB distribution of expression

        """
        # The decoder returns values for the parameters of the ZINB distribution
        px = self.px_decoder(z, *cat_list)
        px_scale = self.px_scale_decoder(px)
        px_dropout = self.px_dropout_decoder(px)
        # Clamp to high value: exp(12) ~ 160000 to avoid nans (computational stability)
        px_rate = torch.exp(library) * px_scale  # torch.clamp( , max=12)
        px_r = self.px_r_decoder(px) if dispersion == "gene-cell" else None
        return px_scale, px_r, px_rate, px_dropout


class LinearDecoderSCVI(nn.Module):
    def __init__(
        self,
        n_input: int,
        n_output: int,
        n_cat_list: Iterable[int] = None,
        use_batch_norm: bool = False,
        use_layer_norm: bool = False,
        bias: bool = False,
    ):
        super(LinearDecoderSCVI, self).__init__()

        # mean gamma
        self.factor_regressor = FCLayers(
            n_in=n_input,
            n_out=n_output,
            n_cat_list=n_cat_list,
            n_layers=1,
            use_activation=False,
            use_batch_norm=use_batch_norm,
            use_layer_norm=use_layer_norm,
            bias=bias,
            dropout_rate=0,
        )

        # dropout
        self.px_dropout_decoder = FCLayers(
            n_in=n_input,
            n_out=n_output,
            n_cat_list=n_cat_list,
            n_layers=1,
            use_activation=False,
            use_batch_norm=use_batch_norm,
            use_layer_norm=use_layer_norm,
            bias=bias,
            dropout_rate=0,
        )

    def forward(
        self, dispersion: str, z: torch.Tensor, library: torch.Tensor, *cat_list: int
    ):
        # The decoder returns values for the parameters of the ZINB distribution
        raw_px_scale = self.factor_regressor(z, *cat_list)
        px_scale = torch.softmax(raw_px_scale, dim=-1)
        px_dropout = self.px_dropout_decoder(z, *cat_list)
        px_rate = torch.exp(library) * px_scale
        px_r = None

        return px_scale, px_r, px_rate, px_dropout


# Decoder
class Decoder(nn.Module):
    """
    Decodes data from latent space to data space.

    ``n_input`` dimensions to ``n_output``
    dimensions using a fully-connected neural network of ``n_hidden`` layers.
    Output is the mean and variance of a multivariate Gaussian

    Parameters
    ----------
    n_input
        The dimensionality of the input (latent space)
    n_output
        The dimensionality of the output (data space)
    n_cat_list
        A list containing the number of categories
        for each category of interest. Each category will be
        included using a one-hot encoding
    n_layers
        The number of fully-connected hidden layers
    n_hidden
        The number of nodes per hidden layer
    dropout_rate
        Dropout rate to apply to each of the hidden layers
    kwargs
        Keyword args for :class:`~scvi.module._base.FCLayers`
    """

    def __init__(
        self,
        n_input: int,
        n_output: int,
        n_cat_list: Iterable[int] = None,
        n_layers: int = 1,
        n_hidden: int = 128,
        **kwargs,
    ):
        super().__init__()
        self.decoder = FCLayers(
            n_in=n_input,
            n_out=n_hidden,
            n_cat_list=n_cat_list,
            n_layers=n_layers,
            n_hidden=n_hidden,
            dropout_rate=0,
            **kwargs,
        )

        self.mean_decoder = nn.Linear(n_hidden, n_output)
        self.var_decoder = nn.Linear(n_hidden, n_output)

    def forward(self, x: torch.Tensor, *cat_list: int):
        """
        The forward computation for a single sample.

         #. Decodes the data from the latent space using the decoder network
         #. Returns tensors for the mean and variance of a multivariate distribution

        Parameters
        ----------
        x
            tensor with shape ``(n_input,)``
        cat_list
            list of category membership(s) for this sample

        Returns
        -------
        2-tuple of :py:class:`torch.Tensor`
            Mean and variance tensors of shape ``(n_output,)``

        """
        # Parameters for latent distribution
        p = self.decoder(x, *cat_list)
        p_m = self.mean_decoder(p)
        p_v = torch.exp(self.var_decoder(p))
        return p_m, p_v


class MultiEncoder(nn.Module):
    def __init__(
        self,
        n_heads: int,
        n_input_list: List[int],
        n_output: int,
        n_hidden: int = 128,
        n_layers_individual: int = 1,
        n_layers_shared: int = 2,
        n_cat_list: Iterable[int] = None,
        dropout_rate: float = 0.1,
    ):
        super().__init__()

        self.encoders = ModuleList(
            [
                FCLayers(
                    n_in=n_input_list[i],
                    n_out=n_hidden,
                    n_cat_list=n_cat_list,
                    n_layers=n_layers_individual,
                    n_hidden=n_hidden,
                    dropout_rate=dropout_rate,
                    use_batch_norm=True,
                )
                for i in range(n_heads)
            ]
        )

        self.encoder_shared = FCLayers(
            n_in=n_hidden,
            n_out=n_hidden,
            n_cat_list=n_cat_list,
            n_layers=n_layers_shared,
            n_hidden=n_hidden,
            dropout_rate=dropout_rate,
        )

        self.mean_encoder = nn.Linear(n_hidden, n_output)
        self.var_encoder = nn.Linear(n_hidden, n_output)

    def forward(self, x: torch.Tensor, head_id: int, *cat_list: int):
        q = self.encoders[head_id](x, *cat_list)
        q = self.encoder_shared(q, *cat_list)

        q_m = self.mean_encoder(q)
        q_v = torch.exp(self.var_encoder(q))
        latent = reparameterize_gaussian(q_m, q_v)

        return q_m, q_v, latent


class MultiDecoder(nn.Module):
    def __init__(
        self,
        n_input: int,
        n_output: int,
        n_hidden_conditioned: int = 32,
        n_hidden_shared: int = 128,
        n_layers_conditioned: int = 1,
        n_layers_shared: int = 1,
        n_cat_list: Iterable[int] = None,
        dropout_rate: float = 0.2,
    ):
        super().__init__()

        n_out = n_hidden_conditioned if n_layers_shared else n_hidden_shared
        if n_layers_conditioned:
            self.px_decoder_conditioned = FCLayers(
                n_in=n_input,
                n_out=n_out,
                n_cat_list=n_cat_list,
                n_layers=n_layers_conditioned,
                n_hidden=n_hidden_conditioned,
                dropout_rate=dropout_rate,
                use_batch_norm=True,
            )
            n_in = n_out
        else:
            self.px_decoder_conditioned = None
            n_in = n_input

        if n_layers_shared:
            self.px_decoder_final = FCLayers(
                n_in=n_in,
                n_out=n_hidden_shared,
                n_cat_list=[],
                n_layers=n_layers_shared,
                n_hidden=n_hidden_shared,
                dropout_rate=dropout_rate,
                use_batch_norm=True,
            )
            n_in = n_hidden_shared
        else:
            self.px_decoder_final = None

        self.px_scale_decoder = nn.Sequential(
            nn.Linear(n_in, n_output), nn.Softmax(dim=-1)
        )
        self.px_r_decoder = nn.Linear(n_in, n_output)
        self.px_dropout_decoder = nn.Linear(n_in, n_output)

    def forward(
        self,
        z: torch.Tensor,
        dataset_id: int,
        library: torch.Tensor,
        dispersion: str,
        *cat_list: int,
    ):

        px = z
        if self.px_decoder_conditioned:
            px = self.px_decoder_conditioned(px, *cat_list)
        if self.px_decoder_final:
            px = self.px_decoder_final(px, *cat_list)

        px_scale = self.px_scale_decoder(px)
        px_dropout = self.px_dropout_decoder(px)
        px_rate = torch.exp(library) * px_scale
        px_r = self.px_r_decoder(px) if dispersion == "gene-cell" else None

        return px_scale, px_r, px_rate, px_dropout


class DecoderTOTALVI(nn.Module):
    """
    Decodes data from latent space of ``n_input`` dimensions ``n_output`` dimensions.

    Uses a linear decoder.

    Parameters
    ----------
    n_input
        The dimensionality of the input (latent space)
    n_output_genes
        The dimensionality of the output (gene space)
    n_output_proteins
        The dimensionality of the output (protein space)
    n_cat_list
        A list containing the number of categories
        for each category of interest. Each category will be
        included using a one-hot encoding
    use_batch_norm
        Whether to use batch norm in layers
    use_layer_norm
        Whether to use layer norm in layers
    scale_activation
        Activation layer to use for px_scale_decoder
    """

    def __init__(
        self,
        n_input: int,
        n_output_genes: int,
        n_output_proteins: int,
        n_cat_list: Iterable[int] = None,
        n_layers: int = 1,
        n_hidden: int = 256,
        dropout_rate: float = 0,
        use_batch_norm: float = True,
        use_layer_norm: float = False,
        scale_activation: Literal["softmax", "softplus"] = "softmax",
    ):
        super().__init__()
        self.n_output_genes = n_output_genes
        self.n_output_proteins = n_output_proteins

        linear_args = dict(
            n_layers=1,
            use_activation=False,
            use_batch_norm=False,
            use_layer_norm=False,
            dropout_rate=0,
        )

        self.px_decoder = FCLayers(
            n_in=n_input,
            n_out=n_hidden,
            n_cat_list=n_cat_list,
            n_layers=n_layers,
            n_hidden=n_hidden,
            dropout_rate=dropout_rate,
            use_batch_norm=use_batch_norm,
            use_layer_norm=use_layer_norm,
        )

        # mean gamma
        self.px_scale_decoder = FCLayers(
            n_in=n_hidden + n_input,
            n_out=n_output_genes,
            n_cat_list=n_cat_list,
            **linear_args,
        )
        if scale_activation == "softmax":
            self.px_scale_activation = nn.Softmax(dim=-1)
        elif scale_activation == "softplus":
            self.px_scale_activation = nn.Softplus()

        # background mean first decoder
        self.py_back_decoder = FCLayers(
            n_in=n_input,
            n_out=n_hidden,
            n_cat_list=n_cat_list,
            n_layers=n_layers,
            n_hidden=n_hidden,
            dropout_rate=dropout_rate,
            use_batch_norm=use_batch_norm,
            use_layer_norm=use_layer_norm,
        )
        # background mean parameters second decoder
        self.py_back_mean_log_alpha = FCLayers(
            n_in=n_hidden + n_input,
            n_out=n_output_proteins,
            n_cat_list=n_cat_list,
            **linear_args,
        )
        self.py_back_mean_log_beta = FCLayers(
            n_in=n_hidden + n_input,
            n_out=n_output_proteins,
            n_cat_list=n_cat_list,
            **linear_args,
        )

        # foreground increment decoder step 1
        self.py_fore_decoder = FCLayers(
            n_in=n_input,
            n_out=n_hidden,
            n_cat_list=n_cat_list,
            n_layers=n_layers,
            n_hidden=n_hidden,
            dropout_rate=dropout_rate,
            use_batch_norm=use_batch_norm,
            use_layer_norm=use_layer_norm,
        )
        # foreground increment decoder step 2
        self.py_fore_scale_decoder = FCLayers(
            n_in=n_hidden + n_input,
            n_out=n_output_proteins,
            n_cat_list=n_cat_list,
            n_layers=1,
            use_activation=True,
            use_batch_norm=False,
            use_layer_norm=False,
            dropout_rate=0,
            activation_fn=nn.ReLU,
        )

        # dropout (mixture component for proteins, ZI probability for genes)
        self.sigmoid_decoder = FCLayers(
            n_in=n_input,
            n_out=n_hidden,
            n_cat_list=n_cat_list,
            n_layers=n_layers,
            n_hidden=n_hidden,
            dropout_rate=dropout_rate,
            use_batch_norm=use_batch_norm,
            use_layer_norm=use_layer_norm,
        )
        self.px_dropout_decoder_gene = FCLayers(
            n_in=n_hidden + n_input,
            n_out=n_output_genes,
            n_cat_list=n_cat_list,
            **linear_args,
        )

        self.py_background_decoder = FCLayers(
            n_in=n_hidden + n_input,
            n_out=n_output_proteins,
            n_cat_list=n_cat_list,
            **linear_args,
        )

    def forward(self, z: torch.Tensor, library_gene: torch.Tensor, *cat_list: int):
        """
        The forward computation for a single sample.

         #. Decodes the data from the latent space using the decoder network
         #. Returns local parameters for the ZINB distribution for genes
         #. Returns local parameters for the Mixture NB distribution for proteins

         We use the dictionary `px_` to contain the parameters of the ZINB/NB for genes.
         The rate refers to the mean of the NB, dropout refers to Bernoulli mixing parameters.
         `scale` refers to the quanity upon which differential expression is performed. For genes,
         this can be viewed as the mean of the underlying gamma distribution.

         We use the dictionary `py_` to contain the parameters of the Mixture NB distribution for proteins.
         `rate_fore` refers to foreground mean, while `rate_back` refers to background mean. `scale` refers to
         foreground mean adjusted for background probability and scaled to reside in simplex.
         `back_alpha` and `back_beta` are the posterior parameters for `rate_back`.  `fore_scale` is the scaling
         factor that enforces `rate_fore` > `rate_back`.

        Parameters
        ----------
        z
            tensor with shape ``(n_input,)``
        library_gene
            library size
        cat_list
            list of category membership(s) for this sample

        Returns
        -------
        3-tuple (first 2-tuple :py:class:`dict`, last :py:class:`torch.Tensor`)
            parameters for the ZINB distribution of expression

        """
        px_ = {}
        py_ = {}

        px = self.px_decoder(z, *cat_list)
        px_cat_z = torch.cat([px, z], dim=-1)
        unnorm_px_scale = self.px_scale_decoder(px_cat_z, *cat_list)
        px_["scale"] = self.px_scale_activation(unnorm_px_scale)
        px_["rate"] = library_gene * px_["scale"]

        py_back = self.py_back_decoder(z, *cat_list)
        py_back_cat_z = torch.cat([py_back, z], dim=-1)

        py_["back_alpha"] = self.py_back_mean_log_alpha(py_back_cat_z, *cat_list)
        py_["back_beta"] = torch.exp(
            self.py_back_mean_log_beta(py_back_cat_z, *cat_list)
        )
        log_pro_back_mean = Normal(py_["back_alpha"], py_["back_beta"]).rsample()
        py_["rate_back"] = torch.exp(log_pro_back_mean)

        py_fore = self.py_fore_decoder(z, *cat_list)
        py_fore_cat_z = torch.cat([py_fore, z], dim=-1)
        py_["fore_scale"] = (
            self.py_fore_scale_decoder(py_fore_cat_z, *cat_list) + 1 + 1e-8
        )
        py_["rate_fore"] = py_["rate_back"] * py_["fore_scale"]

        p_mixing = self.sigmoid_decoder(z, *cat_list)
        p_mixing_cat_z = torch.cat([p_mixing, z], dim=-1)
        px_["dropout"] = self.px_dropout_decoder_gene(p_mixing_cat_z, *cat_list)
        py_["mixing"] = self.py_background_decoder(p_mixing_cat_z, *cat_list)

        protein_mixing = 1 / (1 + torch.exp(-py_["mixing"]))
        py_["scale"] = torch.nn.functional.normalize(
            (1 - protein_mixing) * py_["rate_fore"], p=1, dim=-1
        )

        return (px_, py_, log_pro_back_mean)


# Encoder
class EncoderTOTALVI(nn.Module):
    """
    Encodes data of ``n_input`` dimensions into a latent space of ``n_output`` dimensions.

    Uses a fully-connected neural network of ``n_hidden`` layers.

    Parameters
    ----------
    n_input
        The dimensionality of the input (data space)
    n_output
        The dimensionality of the output (latent space)
    n_cat_list
        A list containing the number of categories
        for each category of interest. Each category will be
        included using a one-hot encoding
    n_layers
        The number of fully-connected hidden layers
    n_hidden
        The number of nodes per hidden layer
    dropout_rate
        Dropout rate to apply to each of the hidden layers
    distribution
        Distribution of the latent space, one of

        * ``'normal'`` - Normal distribution
        * ``'ln'`` - Logistic normal
    use_batch_norm
        Whether to use batch norm in layers
    use_layer_norm
        Whether to use layer norm
    """

    def __init__(
        self,
        n_input: int,
        n_output: int,
        n_cat_list: Iterable[int] = None,
        n_layers: int = 2,
        n_hidden: int = 256,
        dropout_rate: float = 0.1,
        distribution: str = "ln",
        use_batch_norm: bool = True,
        use_layer_norm: bool = False,
    ):
        super().__init__()

        self.encoder = FCLayers(
            n_in=n_input,
            n_out=n_hidden,
            n_cat_list=n_cat_list,
            n_layers=n_layers,
            n_hidden=n_hidden,
            dropout_rate=dropout_rate,
            use_batch_norm=use_batch_norm,
            use_layer_norm=use_layer_norm,
        )
        self.z_mean_encoder = nn.Linear(n_hidden, n_output)
        self.z_var_encoder = nn.Linear(n_hidden, n_output)

        self.l_gene_encoder = FCLayers(
            n_in=n_input,
            n_out=n_hidden,
            n_cat_list=n_cat_list,
            n_layers=1,
            n_hidden=n_hidden,
            dropout_rate=dropout_rate,
            use_batch_norm=use_batch_norm,
            use_layer_norm=use_layer_norm,
        )
        self.l_gene_mean_encoder = nn.Linear(n_hidden, 1)
        self.l_gene_var_encoder = nn.Linear(n_hidden, 1)

        self.distribution = distribution

        if distribution == "ln":
            self.z_transformation = nn.Softmax(dim=-1)
        else:
            self.z_transformation = identity

        self.l_transformation = torch.exp

    def reparameterize_transformation(self, mu, var):
        untran_z = Normal(mu, var.sqrt()).rsample()
        z = self.z_transformation(untran_z)
        return z, untran_z

    def forward(self, data: torch.Tensor, *cat_list: int):
        r"""
        The forward computation for a single sample.

         #. Encodes the data into latent space using the encoder network
         #. Generates a mean \\( q_m \\) and variance \\( q_v \\)
         #. Samples a new value from an i.i.d. latent distribution

        The dictionary ``latent`` contains the samples of the latent variables, while ``untran_latent``
        contains the untransformed versions of these latent variables. For example, the library size is log normally distributed,
        so ``untran_latent["l"]`` gives the normal sample that was later exponentiated to become ``latent["l"]``.
        The logistic normal distribution is equivalent to applying softmax to a normal sample.

        Parameters
        ----------
        data
            tensor with shape ``(n_input,)``
        cat_list
            list of category membership(s) for this sample

        Returns
        -------
        6-tuple. First 4 of :py:class:`torch.Tensor`, next 2 are `dict` of :py:class:`torch.Tensor`
            tensors of shape ``(n_latent,)`` for mean and var, and sample

        """
        # Parameters for latent distribution
        q = self.encoder(data, *cat_list)
        qz_m = self.z_mean_encoder(q)
        qz_v = torch.exp(self.z_var_encoder(q)) + 1e-4
        z, untran_z = self.reparameterize_transformation(qz_m, qz_v)

        ql_gene = self.l_gene_encoder(data, *cat_list)
        ql_m = self.l_gene_mean_encoder(ql_gene)
        ql_v = torch.exp(self.l_gene_var_encoder(ql_gene)) + 1e-4
        log_library_gene = torch.clamp(reparameterize_gaussian(ql_m, ql_v), max=15)
        library_gene = self.l_transformation(log_library_gene)

        latent = {}
        untran_latent = {}
        latent["z"] = z
        latent["l"] = library_gene
        untran_latent["z"] = untran_z
        untran_latent["l"] = log_library_gene

        return qz_m, qz_v, ql_m, ql_v, latent, untran_latent<|MERGE_RESOLUTION|>--- conflicted
+++ resolved
@@ -335,13 +335,10 @@
         Whether to use batch norm in layers
     use_layer_norm
         Whether to use layer norm in layers
-<<<<<<< HEAD
     batch_embedding
         Embedding used to encode batch covariates
-=======
     scale_activation
         Activation layer to use for px_scale_decoder
->>>>>>> d25ad5ec
     """
 
     def __init__(
@@ -354,11 +351,8 @@
         inject_covariates: bool = True,
         use_batch_norm: bool = False,
         use_layer_norm: bool = False,
-<<<<<<< HEAD
         batch_embedding: nn.Embedding = None,
-=======
         scale_activation: Literal["softmax", "softplus"] = "softmax",
->>>>>>> d25ad5ec
     ):
         super().__init__()
         self.px_decoder = FCLayers(
