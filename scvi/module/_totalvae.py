"""Main module."""
from typing import Dict, Iterable, Literal, Optional, Tuple, Union

import numpy as np
import torch
import torch.nn.functional as F
from torch.distributions import Normal
from torch.distributions import kl_divergence as kl

from scvi import REGISTRY_KEYS
from scvi.autotune._types import Tunable
from scvi.distributions import (
    NegativeBinomial,
    NegativeBinomialMixture,
    ZeroInflatedNegativeBinomial,
)
from scvi.module.base import BaseModuleClass, LossOutput, auto_move_data
from scvi.nn import DecoderTOTALVI, EncoderTOTALVI, one_hot

torch.backends.cudnn.benchmark = True


# VAE model
class TOTALVAE(BaseModuleClass):
    """
    Total variational inference for CITE-seq data.

    Implements the totalVI model of :cite:p:`GayosoSteier21`.

    Parameters
    ----------
    n_input_genes
        Number of input genes
    n_input_proteins
        Number of input proteins
    n_batch
        Number of batches
    n_labels
        Number of labels
    n_hidden
        Number of nodes per hidden layer for encoder and decoder
    n_latent
        Dimensionality of the latent space
    n_layers
        Number of hidden layers used for encoder and decoder NNs
    n_continuous_cov
        Number of continuous covarites
    n_cats_per_cov
        Number of categories for each extra categorical covariate
    dropout_rate
        Dropout rate for neural networks
    gene_dispersion
        One of the following

        * ``'gene'`` - genes_dispersion parameter of NB is constant per gene across cells
        * ``'gene-batch'`` - genes_dispersion can differ between different batches
        * ``'gene-label'`` - genes_dispersion can differ between different labels
    protein_dispersion
        One of the following

        * ``'protein'`` - protein_dispersion parameter is constant per protein across cells
        * ``'protein-batch'`` - protein_dispersion can differ between different batches NOT TESTED
        * ``'protein-label'`` - protein_dispersion can differ between different labels NOT TESTED
    log_variational
        Log(data+1) prior to encoding for numerical stability. Not normalization.
    gene_likelihood
        One of

        * ``'nb'`` - Negative binomial distribution
        * ``'zinb'`` - Zero-inflated negative binomial distribution
    latent_distribution
        One of

        * ``'normal'`` - Isotropic normal
        * ``'ln'`` - Logistic normal with normal params N(0, 1)
    protein_batch_mask
        Dictionary where each key is a batch code, and value is for each protein, whether it was observed or not.
    encode_covariates
        Whether to concatenate covariates to expression in encoder
    protein_background_prior_mean
        Array of proteins by batches, the prior initialization for the protein background mean (log scale)
    protein_background_prior_scale
        Array of proteins by batches, the prior initialization for the protein background scale (log scale)
    use_size_factor_key
        Use size_factor AnnDataField defined by the user as scaling factor in mean of conditional distribution.
        Takes priority over `use_observed_lib_size`.
    use_observed_lib_size
        Use observed library size for RNA as scaling factor in mean of conditional distribution
    library_log_means
        1 x n_batch array of means of the log library sizes. Parameterizes prior on library size if
        not using observed library size.
    library_log_vars
        1 x n_batch array of variances of the log library sizes. Parameterizes prior on library size if
        not using observed library size.
    """

    def __init__(
        self,
        n_input_genes: int,
        n_input_proteins: int,
        n_batch: int = 0,
        n_labels: int = 0,
        n_hidden: Tunable[int] = 256,
        n_latent: Tunable[int] = 20,
        n_layers_encoder: Tunable[int] = 2,
        n_layers_decoder: Tunable[int] = 1,
        n_continuous_cov: int = 0,
        n_cats_per_cov: Optional[Iterable[int]] = None,
        dropout_rate_decoder: Tunable[float] = 0.2,
        dropout_rate_encoder: Tunable[float] = 0.2,
        gene_dispersion: Tunable[Literal["gene", "gene-batch", "gene-label"]] = "gene",
        protein_dispersion: Tunable[
            Literal["protein", "protein-batch", "protein-label"]
        ] = "protein",
        log_variational: bool = True,
        gene_likelihood: Tunable[Literal["zinb", "nb"]] = "nb",
        latent_distribution: Tunable[Literal["normal", "ln"]] = "normal",
        protein_batch_mask: Dict[Union[str, int], np.ndarray] = None,
        encode_covariates: bool = True,
        protein_background_prior_mean: Optional[np.ndarray] = None,
        protein_background_prior_scale: Optional[np.ndarray] = None,
        use_size_factor_key: bool = False,
        use_observed_lib_size: bool = True,
        library_log_means: Optional[np.ndarray] = None,
        library_log_vars: Optional[np.ndarray] = None,
        use_batch_norm: Tunable[Literal["encoder", "decoder", "none", "both"]] = "both",
        use_layer_norm: Tunable[Literal["encoder", "decoder", "none", "both"]] = "none",
    ):
        super().__init__()
        self.gene_dispersion = gene_dispersion
        self.n_latent = n_latent
        self.log_variational = log_variational
        self.gene_likelihood = gene_likelihood
        self.n_batch = n_batch
        self.n_labels = n_labels
        self.n_input_genes = n_input_genes
        self.n_input_proteins = n_input_proteins
        self.protein_dispersion = protein_dispersion
        self.latent_distribution = latent_distribution
        self.protein_batch_mask = protein_batch_mask
        self.encode_covariates = encode_covariates
        self.use_size_factor_key = use_size_factor_key
        self.use_observed_lib_size = use_size_factor_key or use_observed_lib_size
        if not self.use_observed_lib_size:
            if library_log_means is None or library_log_means is None:
                raise ValueError(
                    "If not using observed_lib_size, "
                    "must provide library_log_means and library_log_vars."
                )

            self.register_buffer(
                "library_log_means", torch.from_numpy(library_log_means).float()
            )
            self.register_buffer(
                "library_log_vars", torch.from_numpy(library_log_vars).float()
            )

        # parameters for prior on rate_back (background protein mean)
        if protein_background_prior_mean is None:
            if n_batch > 0:
                self.background_pro_alpha = torch.nn.Parameter(
                    torch.randn(n_input_proteins, n_batch)
                )
                self.background_pro_log_beta = torch.nn.Parameter(
                    torch.clamp(torch.randn(n_input_proteins, n_batch), -10, 1)
                )
            else:
                self.background_pro_alpha = torch.nn.Parameter(
                    torch.randn(n_input_proteins)
                )
                self.background_pro_log_beta = torch.nn.Parameter(
                    torch.clamp(torch.randn(n_input_proteins), -10, 1)
                )
        else:
            if protein_background_prior_mean.shape[1] == 1 and n_batch != 1:
                init_mean = protein_background_prior_mean.ravel()
                init_scale = protein_background_prior_scale.ravel()
            else:
                init_mean = protein_background_prior_mean
                init_scale = protein_background_prior_scale
            self.background_pro_alpha = torch.nn.Parameter(
                torch.from_numpy(init_mean.astype(np.float32))
            )
            self.background_pro_log_beta = torch.nn.Parameter(
                torch.log(torch.from_numpy(init_scale.astype(np.float32)))
            )

        if self.gene_dispersion == "gene":
            self.px_r = torch.nn.Parameter(torch.randn(n_input_genes))
        elif self.gene_dispersion == "gene-batch":
            self.px_r = torch.nn.Parameter(torch.randn(n_input_genes, n_batch))
        elif self.gene_dispersion == "gene-label":
            self.px_r = torch.nn.Parameter(torch.randn(n_input_genes, n_labels))
        else:  # gene-cell
            pass

        if self.protein_dispersion == "protein":
            self.py_r = torch.nn.Parameter(2 * torch.rand(self.n_input_proteins))
        elif self.protein_dispersion == "protein-batch":
            self.py_r = torch.nn.Parameter(
                2 * torch.rand(self.n_input_proteins, n_batch)
            )
        elif self.protein_dispersion == "protein-label":
            self.py_r = torch.nn.Parameter(
                2 * torch.rand(self.n_input_proteins, n_labels)
            )
        else:  # protein-cell
            pass

        use_batch_norm_encoder = use_batch_norm == "encoder" or use_batch_norm == "both"
        use_batch_norm_decoder = use_batch_norm == "decoder" or use_batch_norm == "both"
        use_layer_norm_encoder = use_layer_norm == "encoder" or use_layer_norm == "both"
        use_layer_norm_decoder = use_layer_norm == "decoder" or use_layer_norm == "both"

        # z encoder goes from the n_input-dimensional data to an n_latent-d
        # latent space representation
        n_input = n_input_genes + self.n_input_proteins
        n_input_encoder = n_input + n_continuous_cov * encode_covariates
        cat_list = [n_batch] + list([] if n_cats_per_cov is None else n_cats_per_cov)
        encoder_cat_list = cat_list if encode_covariates else None
        self.encoder = EncoderTOTALVI(
            n_input_encoder,
            n_latent,
            n_layers=n_layers_encoder,
            n_cat_list=encoder_cat_list,
            n_hidden=n_hidden,
            dropout_rate=dropout_rate_encoder,
            distribution=latent_distribution,
            use_batch_norm=use_batch_norm_encoder,
            use_layer_norm=use_layer_norm_encoder,
        )
        self.decoder = DecoderTOTALVI(
            n_latent + n_continuous_cov,
            n_input_genes,
            self.n_input_proteins,
            n_layers=n_layers_decoder,
            n_cat_list=cat_list,
            n_hidden=n_hidden,
            dropout_rate=dropout_rate_decoder,
            use_batch_norm=use_batch_norm_decoder,
            use_layer_norm=use_layer_norm_decoder,
            scale_activation="softplus" if use_size_factor_key else "softmax",
        )

    def get_sample_dispersion(
        self,
        x: torch.Tensor,
        y: torch.Tensor,
        batch_index: Optional[torch.Tensor] = None,
        label: Optional[torch.Tensor] = None,
        n_samples: int = 1,
    ) -> Tuple[torch.Tensor, torch.Tensor]:
        """
        Returns the tensors of dispersions for genes and proteins.

        Parameters
        ----------
        x
            tensor of values with shape ``(batch_size, n_input_genes)``
        y
            tensor of values with shape ``(batch_size, n_input_proteins)``
        batch_index
            array that indicates which batch the cells belong to with shape ``batch_size``
        label
            tensor of cell-types labels with shape ``(batch_size, n_labels)``
        n_samples
            number of samples

        Returns
        -------
        type
            tensors of dispersions of the negative binomial distribution
        """
        outputs = self.inference(
            x, y, batch_index=batch_index, label=label, n_samples=n_samples
        )
        px_r = outputs["px_"]["r"]
        py_r = outputs["py_"]["r"]
        return px_r, py_r

    def get_reconstruction_loss(
        self,
        x: torch.Tensor,
        y: torch.Tensor,
        px_dict: Dict[str, torch.Tensor],
        py_dict: Dict[str, torch.Tensor],
        pro_batch_mask_minibatch: Optional[torch.Tensor] = None,
    ) -> Tuple[torch.Tensor, torch.Tensor]:
        """Compute reconstruction loss."""
        px_ = px_dict
        py_ = py_dict
        # Reconstruction Loss
        if self.gene_likelihood == "zinb":
            reconst_loss_gene = (
                -ZeroInflatedNegativeBinomial(
                    mu=px_["rate"], theta=px_["r"], zi_logits=px_["dropout"]
                )
                .log_prob(x)
                .sum(dim=-1)
            )
        else:
            reconst_loss_gene = (
                -NegativeBinomial(mu=px_["rate"], theta=px_["r"])
                .log_prob(x)
                .sum(dim=-1)
            )

        py_conditional = NegativeBinomialMixture(
            mu1=py_["rate_back"],
            mu2=py_["rate_fore"],
            theta1=py_["r"],
            mixture_logits=py_["mixing"],
        )
        reconst_loss_protein_full = -py_conditional.log_prob(y)
        if pro_batch_mask_minibatch is not None:
            temp_pro_loss_full = torch.zeros_like(reconst_loss_protein_full)
            temp_pro_loss_full.masked_scatter_(
                pro_batch_mask_minibatch.bool(), reconst_loss_protein_full
            )

            reconst_loss_protein = temp_pro_loss_full.sum(dim=-1)
        else:
            reconst_loss_protein = reconst_loss_protein_full.sum(dim=-1)

        return reconst_loss_gene, reconst_loss_protein

    def _get_inference_input(self, tensors):
        x = tensors[REGISTRY_KEYS.X_KEY]
        y = tensors[REGISTRY_KEYS.PROTEIN_EXP_KEY]
        batch_index = tensors[REGISTRY_KEYS.BATCH_KEY]

        cont_key = REGISTRY_KEYS.CONT_COVS_KEY
        cont_covs = tensors[cont_key] if cont_key in tensors.keys() else None

        cat_key = REGISTRY_KEYS.CAT_COVS_KEY
        cat_covs = tensors[cat_key] if cat_key in tensors.keys() else None

        input_dict = dict(
            x=x, y=y, batch_index=batch_index, cat_covs=cat_covs, cont_covs=cont_covs
        )
        return input_dict

    def _get_generative_input(self, tensors, inference_outputs):
        z = inference_outputs["z"]
        library_gene = inference_outputs["library_gene"]
        batch_index = tensors[REGISTRY_KEYS.BATCH_KEY]
        label = tensors[REGISTRY_KEYS.LABELS_KEY]

        cont_key = REGISTRY_KEYS.CONT_COVS_KEY
        cont_covs = tensors[cont_key] if cont_key in tensors.keys() else None

        cat_key = REGISTRY_KEYS.CAT_COVS_KEY
        cat_covs = tensors[cat_key] if cat_key in tensors.keys() else None

        size_factor_key = REGISTRY_KEYS.SIZE_FACTOR_KEY
        size_factor = (
            tensors[size_factor_key] if size_factor_key in tensors.keys() else None
        )

        return dict(
            z=z,
            library_gene=library_gene,
            batch_index=batch_index,
            label=label,
            cat_covs=cat_covs,
            cont_covs=cont_covs,
            size_factor=size_factor,
        )

    @auto_move_data
    def generative(
        self,
        z: torch.Tensor,
        library_gene: torch.Tensor,
        batch_index: torch.Tensor,
        label: torch.Tensor,
        cont_covs=None,
        cat_covs=None,
        size_factor=None,
        transform_batch: Optional[int] = None,
    ) -> Dict[str, Union[torch.Tensor, Dict[str, torch.Tensor]]]:
        """Run the generative step."""
        if cont_covs is None:
            decoder_input = z
        elif z.dim() != cont_covs.dim():
            decoder_input = torch.cat(
                [z, cont_covs.unsqueeze(0).expand(z.size(0), -1, -1)], dim=-1
            )
        else:
            decoder_input = torch.cat([z, cont_covs], dim=-1)

        if cat_covs is not None:
            categorical_input = torch.split(cat_covs, 1, dim=1)
        else:
            categorical_input = tuple()

        if transform_batch is not None:
            batch_index = torch.ones_like(batch_index) * transform_batch

        if not self.use_size_factor_key:
            size_factor = library_gene

        px_, py_, log_pro_back_mean = self.decoder(
            decoder_input, size_factor, batch_index, *categorical_input
        )

        if self.gene_dispersion == "gene-label":
            # px_r gets transposed - last dimension is nb genes
            px_r = F.linear(one_hot(label, self.n_labels), self.px_r)
        elif self.gene_dispersion == "gene-batch":
            px_r = F.linear(one_hot(batch_index, self.n_batch), self.px_r)
        elif self.gene_dispersion == "gene":
            px_r = self.px_r
        px_r = torch.exp(px_r)

        if self.protein_dispersion == "protein-label":
            # py_r gets transposed - last dimension is n_proteins
            py_r = F.linear(one_hot(label, self.n_labels), self.py_r)
        elif self.protein_dispersion == "protein-batch":
            py_r = F.linear(one_hot(batch_index, self.n_batch), self.py_r)
        elif self.protein_dispersion == "protein":
            py_r = self.py_r
        py_r = torch.exp(py_r)

        px_["r"] = px_r
        py_["r"] = py_r
        return dict(
            px_=px_,
            py_=py_,
            log_pro_back_mean=log_pro_back_mean,
        )

    @auto_move_data
    def inference(
        self,
        x: torch.Tensor,
        y: torch.Tensor,
        batch_index: Optional[torch.Tensor] = None,
        label: Optional[torch.Tensor] = None,
        n_samples=1,
        cont_covs=None,
        cat_covs=None,
    ) -> Dict[str, Union[torch.Tensor, Dict[str, torch.Tensor]]]:
        """
        Internal helper function to compute necessary inference quantities.

        We use the dictionary ``px_`` to contain the parameters of the ZINB/NB for genes.
        The rate refers to the mean of the NB, dropout refers to Bernoulli mixing parameters.
        `scale` refers to the quanity upon which differential expression is performed. For genes,
        this can be viewed as the mean of the underlying gamma distribution.

        We use the dictionary ``py_`` to contain the parameters of the Mixture NB distribution for proteins.
        `rate_fore` refers to foreground mean, while `rate_back` refers to background mean. ``scale`` refers to
        foreground mean adjusted for background probability and scaled to reside in simplex.
        ``back_alpha`` and ``back_beta`` are the posterior parameters for ``rate_back``.  ``fore_scale`` is the scaling
        factor that enforces `rate_fore` > `rate_back`.

        ``px_["r"]`` and ``py_["r"]`` are the inverse dispersion parameters for genes and protein, respectively.

        Parameters
        ----------
        x
            tensor of values with shape ``(batch_size, n_input_genes)``
        y
            tensor of values with shape ``(batch_size, n_input_proteins)``
        batch_index
            array that indicates which batch the cells belong to with shape ``batch_size``
        label
            tensor of cell-types labels with shape (batch_size, n_labels)
        n_samples
            Number of samples to sample from approximate posterior
        cont_covs
            Continuous covariates to condition on
        cat_covs
            Categorical covariates to condition on
        """
        x_ = x
        y_ = y
        if self.use_observed_lib_size:
            library_gene = x.sum(1).unsqueeze(1)
        if self.log_variational:
            x_ = torch.log(1 + x_)
            y_ = torch.log(1 + y_)

        if cont_covs is not None and self.encode_covariates is True:
            encoder_input = torch.cat((x_, y_, cont_covs), dim=-1)
        else:
            encoder_input = torch.cat((x_, y_), dim=-1)
        if cat_covs is not None and self.encode_covariates is True:
            categorical_input = torch.split(cat_covs, 1, dim=1)
        else:
            categorical_input = tuple()
        qz, ql, latent, untran_latent = self.encoder(
            encoder_input, batch_index, *categorical_input
        )

        z = latent["z"]
        untran_z = untran_latent["z"]
        untran_l = untran_latent["l"]
        if not self.use_observed_lib_size:
            library_gene = latent["l"]

        if n_samples > 1:
            untran_z = qz.sample((n_samples,))
            z = self.encoder.z_transformation(untran_z)

            untran_l = ql.sample((n_samples,))
            if self.use_observed_lib_size:
                library_gene = library_gene.unsqueeze(0).expand(
                    (n_samples, library_gene.size(0), library_gene.size(1))
                )
            else:
                library_gene = self.encoder.l_transformation(untran_l)

        # Background regularization
        if self.gene_dispersion == "gene-label":
            # px_r gets transposed - last dimension is nb genes
            px_r = F.linear(one_hot(label, self.n_labels), self.px_r)
        elif self.gene_dispersion == "gene-batch":
            px_r = F.linear(one_hot(batch_index, self.n_batch), self.px_r)
        elif self.gene_dispersion == "gene":
            px_r = self.px_r
        px_r = torch.exp(px_r)

        if self.protein_dispersion == "protein-label":
            # py_r gets transposed - last dimension is n_proteins
            py_r = F.linear(one_hot(label, self.n_labels), self.py_r)
        elif self.protein_dispersion == "protein-batch":
            py_r = F.linear(one_hot(batch_index, self.n_batch), self.py_r)
        elif self.protein_dispersion == "protein":
            py_r = self.py_r
        py_r = torch.exp(py_r)
        if self.n_batch > 0:
            py_back_alpha_prior = F.linear(
                one_hot(batch_index, self.n_batch), self.background_pro_alpha
            )
            py_back_beta_prior = F.linear(
                one_hot(batch_index, self.n_batch),
                torch.exp(self.background_pro_log_beta),
            )
        else:
            py_back_alpha_prior = self.background_pro_alpha
            py_back_beta_prior = torch.exp(self.background_pro_log_beta)
        self.back_mean_prior = Normal(py_back_alpha_prior, py_back_beta_prior)

        return dict(
            qz=qz,
            z=z,
            untran_z=untran_z,
            ql=ql,
            library_gene=library_gene,
            untran_l=untran_l,
        )

    def loss(
        self,
        tensors,
        inference_outputs,
        generative_outputs,
        pro_recons_weight=1.0,  # double check these defaults
        kl_weight=1.0,
    ) -> Tuple[
        torch.FloatTensor, torch.FloatTensor, torch.FloatTensor, torch.FloatTensor
    ]:
        """
        Returns the reconstruction loss and the Kullback divergences.

        Parameters
        ----------
        x
            tensor of values with shape ``(batch_size, n_input_genes)``
        y
            tensor of values with shape ``(batch_size, n_input_proteins)``
        batch_index
            array that indicates which batch the cells belong to with shape ``batch_size``
        label
            tensor of cell-types labels with shape (batch_size, n_labels)

        Returns
        -------
        type
            the reconstruction loss and the Kullback divergences
        """
        qz = inference_outputs["qz"]
        ql = inference_outputs["ql"]
        px_ = generative_outputs["px_"]
        py_ = generative_outputs["py_"]

        x = tensors[REGISTRY_KEYS.X_KEY]
        batch_index = tensors[REGISTRY_KEYS.BATCH_KEY]
        y = tensors[REGISTRY_KEYS.PROTEIN_EXP_KEY]

        if self.protein_batch_mask is not None:
            pro_batch_mask_minibatch = torch.zeros_like(y)
            for b in torch.unique(batch_index):
                b_indices = (batch_index == b).reshape(-1)
                pro_batch_mask_minibatch[b_indices] = torch.tensor(
                    self.protein_batch_mask[str(int(b.item()))].astype(np.float32),
                    device=y.device,
                )
        else:
            pro_batch_mask_minibatch = None

        reconst_loss_gene, reconst_loss_protein = self.get_reconstruction_loss(
            x, y, px_, py_, pro_batch_mask_minibatch
        )

        # KL Divergence
        kl_div_z = kl(qz, Normal(0, 1)).sum(dim=1)
        if not self.use_observed_lib_size:
            n_batch = self.library_log_means.shape[1]
            local_library_log_means = F.linear(
                one_hot(batch_index, n_batch), self.library_log_means
            )
            local_library_log_vars = F.linear(
                one_hot(batch_index, n_batch), self.library_log_vars
            )
            kl_div_l_gene = kl(
                ql,
                Normal(local_library_log_means, torch.sqrt(local_library_log_vars)),
            ).sum(dim=1)
        else:
            kl_div_l_gene = 0.0

        kl_div_back_pro_full = kl(
            Normal(py_["back_alpha"], py_["back_beta"]), self.back_mean_prior
        )
        if pro_batch_mask_minibatch is not None:
            kl_div_back_pro = torch.zeros_like(kl_div_back_pro_full)
            kl_div_back_pro.masked_scatter_(
                pro_batch_mask_minibatch.bool(), kl_div_back_pro_full
            )
            kl_div_back_pro = kl_div_back_pro.sum(dim=1)
        else:
            kl_div_back_pro = kl_div_back_pro_full.sum(dim=1)
        loss = torch.mean(
            reconst_loss_gene
            + pro_recons_weight * reconst_loss_protein
            + kl_weight * kl_div_z
            + kl_div_l_gene
            + kl_weight * kl_div_back_pro
        )

        reconst_losses = dict(
            reconst_loss_gene=reconst_loss_gene,
            reconst_loss_protein=reconst_loss_protein,
        )
        kl_local = dict(
            kl_div_z=kl_div_z,
            kl_div_l_gene=kl_div_l_gene,
            kl_div_back_pro=kl_div_back_pro,
        )

        return LossOutput(
            loss=loss, reconstruction_loss=reconst_losses, kl_local=kl_local
        )

    @torch.inference_mode()
    def sample(self, tensors, n_samples=1):
        """Sample from the generative model."""
        inference_kwargs = dict(n_samples=n_samples)
        with torch.inference_mode():
            inference_outputs, generative_outputs, = self.forward(
                tensors,
                inference_kwargs=inference_kwargs,
                compute_loss=False,
            )

        px_ = generative_outputs["px_"]
        py_ = generative_outputs["py_"]

        rna_dist = NegativeBinomial(mu=px_["rate"], theta=px_["r"])
        protein_dist = NegativeBinomialMixture(
            mu1=py_["rate_back"],
            mu2=py_["rate_fore"],
            theta1=py_["r"],
            mixture_logits=py_["mixing"],
        )
        rna_sample = rna_dist.sample().cpu()
        protein_sample = protein_dist.sample().cpu()

        return rna_sample, protein_sample

    @torch.inference_mode()
    @auto_move_data
<<<<<<< HEAD
    def marginal_ll(self, tensors, n_mc_samples, observation_specific: bool = False):
=======
    def marginal_ll(self, tensors, n_mc_samples):
        """Computes the marginal log likelihood of the data under the model."""
>>>>>>> 04e27fd8
        x = tensors[REGISTRY_KEYS.X_KEY]
        batch_index = tensors[REGISTRY_KEYS.BATCH_KEY]
        to_sum = torch.zeros(x.size()[0], n_mc_samples)

        for i in range(n_mc_samples):
            # Distribution parameters and sampled variables
            inference_outputs, generative_outputs, losses = self.forward(tensors)
            # outputs = self.module.inference(x, y, batch_index, labels)
            qz = inference_outputs["qz"]
            ql = inference_outputs["ql"]
            py_ = generative_outputs["py_"]
            log_library = inference_outputs["untran_l"]
            # really need not softmax transformed random variable
            z = inference_outputs["untran_z"]
            log_pro_back_mean = generative_outputs["log_pro_back_mean"]

            # Reconstruction Loss
            reconst_loss = losses.reconstruction_loss
            reconst_loss_gene = reconst_loss["reconst_loss_gene"]
            reconst_loss_protein = reconst_loss["reconst_loss_protein"]

            # Log-probabilities
            log_prob_sum = torch.zeros(qz.loc.shape[0]).to(self.device)

            if not self.use_observed_lib_size:
                n_batch = self.library_log_means.shape[1]
                local_library_log_means = F.linear(
                    one_hot(batch_index, n_batch), self.library_log_means
                )
                local_library_log_vars = F.linear(
                    one_hot(batch_index, n_batch), self.library_log_vars
                )
                p_l_gene = (
                    Normal(local_library_log_means, local_library_log_vars.sqrt())
                    .log_prob(log_library)
                    .sum(dim=-1)
                )
                q_l_x = ql.log_prob(log_library).sum(dim=-1)

                log_prob_sum += p_l_gene - q_l_x

            p_z = Normal(0, 1).log_prob(z).sum(dim=-1)
            p_mu_back = self.back_mean_prior.log_prob(log_pro_back_mean).sum(dim=-1)
            p_xy_zl = -(reconst_loss_gene + reconst_loss_protein)
            q_z_x = qz.log_prob(z).sum(dim=-1)
            q_mu_back = (
                Normal(py_["back_alpha"], py_["back_beta"])
                .log_prob(log_pro_back_mean)
                .sum(dim=-1)
            )
            log_prob_sum += p_z + p_mu_back + p_xy_zl - q_z_x - q_mu_back

            to_sum[:, i] = log_prob_sum

        batch_log_lkl = torch.logsumexp(to_sum, dim=-1) - np.log(n_mc_samples)
        if not observation_specific:
            log_lkl = torch.sum(batch_log_lkl).item()
        return log_lkl<|MERGE_RESOLUTION|>--- conflicted
+++ resolved
@@ -683,12 +683,8 @@
 
     @torch.inference_mode()
     @auto_move_data
-<<<<<<< HEAD
     def marginal_ll(self, tensors, n_mc_samples, observation_specific: bool = False):
-=======
-    def marginal_ll(self, tensors, n_mc_samples):
         """Computes the marginal log likelihood of the data under the model."""
->>>>>>> 04e27fd8
         x = tensors[REGISTRY_KEYS.X_KEY]
         batch_index = tensors[REGISTRY_KEYS.BATCH_KEY]
         to_sum = torch.zeros(x.size()[0], n_mc_samples)
