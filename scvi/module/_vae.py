--- conflicted
+++ resolved
@@ -290,8 +290,7 @@
         return local_library_log_means, local_library_log_vars
 
     @auto_move_data
-<<<<<<< HEAD
-    def inference(
+    def _regular_inference(
         self,
         x,
         batch_index,
@@ -299,10 +298,6 @@
         cat_covs=None,
         n_samples=1,
         return_densities=False,
-=======
-    def _regular_inference(
-        self, x, batch_index, cont_covs=None, cat_covs=None, n_samples=1
->>>>>>> 04e27fd8
     ):
         """
         High level inference method.
@@ -332,20 +327,15 @@
             library = library_encoded
 
         if n_samples > 1:
-<<<<<<< HEAD
-            untran_z = Normal(qz_m, qz_v.sqrt()).sample((n_samples,))
-=======
             untran_z = qz.sample((n_samples,))
->>>>>>> 04e27fd8
             z = self.z_encoder.z_transformation(untran_z)
             if self.use_observed_lib_size:
                 library = library.unsqueeze(0).expand(
                     (n_samples, library.size(0), library.size(1))
                 )
             else:
-<<<<<<< HEAD
-                library = Normal(ql_m, ql_v.sqrt()).sample((n_samples,))
-        outputs = dict(z=z, qz_m=qz_m, qz_v=qz_v, ql_m=ql_m, ql_v=ql_v, library=library)
+                library = ql.sample((n_samples,))
+        outputs = dict(z=z, qz=qz, ql=ql, library=library)
         if return_densities:
             log_ql = (
                 0.0
@@ -356,9 +346,6 @@
             outputs["log_ql"] = log_ql
             outputs["log_qz"] = log_qz
             outputs["log_qjoint"] = log_ql + log_qz
-=======
-                library = ql.sample((n_samples,))
-        outputs = dict(z=z, qz=qz, ql=ql, library=library)
         return outputs
 
     @auto_move_data
@@ -377,7 +364,6 @@
         else:
             raise ValueError(f"Unknown latent data type: {self.latent_data_type}")
         outputs = dict(z=z, qz_m=qzm, qz_v=qzv, ql=None, library=library)
->>>>>>> 04e27fd8
         return outputs
 
     @auto_move_data
@@ -549,44 +535,6 @@
 
     @torch.inference_mode()
     @auto_move_data
-<<<<<<< HEAD
-    def marginal_ll(
-        self,
-        tensors,
-        n_mc_samples,
-        n_samples_per_pass=25,
-        observation_specific: bool = False,
-    ):
-        """
-        Computes marginal likelihood.
-
-        Returns the log evidence using n_nc_samples. In order to speed up computing,
-        n_samples_per_pass samples are used in each forward pass.
-        Increasing this value can speed up the computation but might also cause
-        numerical overflows
-        """
-
-        n_passes = int(n_mc_samples // n_samples_per_pass)
-        if n_passes == 0:
-            n_passes = 1
-            n_samples_per_pass = n_mc_samples
-        to_sum = []
-        for _ in range(n_passes):
-            inference_outputs = self.inference(
-                **self._get_inference_input(tensors),
-                return_densities=True,
-                n_samples=n_samples_per_pass,
-            )
-            generative_outputs = self.generative_evaluate(tensors, inference_outputs)
-            to_sum.append(
-                (generative_outputs["log_pjoint"] - inference_outputs["log_qjoint"])
-            )
-        to_sum = torch.cat(to_sum, 0).cpu()
-        log_lkl = logsumexp(to_sum, dim=0) - np.log(to_sum.shape[0])
-        if not observation_specific:
-            log_lkl = torch.sum(log_lkl).item()
-        return log_lkl
-=======
     def marginal_ll(self, tensors, n_mc_samples):
         """Computes the marginal log likelihood of the model."""
         sample_batch = tensors[REGISTRY_KEYS.X_KEY]
@@ -629,7 +577,6 @@
                 q_l_x = ql.log_prob(library).sum(dim=-1)
 
                 log_prob_sum += p_l - q_l_x
->>>>>>> 04e27fd8
 
     @auto_move_data
     def generative_evaluate(self, tensors, inference_outputs):
