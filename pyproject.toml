[tool.isort]
include_trailing_comma = true
multi_line_output = 3
profile = "black"
skip_glob = ["docs/*", "scvi/__init__.py"]

[tool.poetry]
authors = ["The scvi-tools development team <adamgayoso@berkeley.edu>"]
classifiers = [
  "Development Status :: 4 - Beta",
  "Intended Audience :: Science/Research",
  "Natural Language :: English",
  "Programming Language :: Python :: 3.7",
  "Programming Language :: Python :: 3.8",
  "Programming Language :: Python :: 3.9",
  "Programming Language :: Python :: 3.10",
  "Operating System :: MacOS :: MacOS X",
  "Operating System :: Microsoft :: Windows",
  "Operating System :: POSIX :: Linux",
  "Topic :: Scientific/Engineering :: Bio-Informatics",
]
description = "Deep probabilistic analysis of single-cell omics data."
documentation = "https://scvi-tools.org"
homepage = "https://github.com/scverse/scvi-tools"
license = "BSD-3-Clause"
name = "scvi-tools"
packages = [
  {include = "scvi"},
]
readme = "README.md"
version = "0.17.4"

[tool.poetry.dependencies]
anndata = ">=0.7.5"
black = {version = ">=22.3", optional = true}
codecov = {version = ">=2.0.8", optional = true}
docrep = ">=0.3.2"
flake8 = {version = ">=3.7.7", optional = true}
flax = "*"
furo = {version = ">=2022.2.14.1", optional = true}
h5py = ">=2.9.0"
importlib-metadata = {version = ">1.0", python = "<3.8"}
ipython = {version = ">=7.20", optional = true, python = ">=3.7"}
ipywidgets = "*"
isort = {version = ">=5.7", optional = true}
jax = ">=0.3"
jaxlib = "*"
jupyter = {version = ">=1.0", optional = true}
leidenalg = {version = "*", optional = true}
loompy = {version = ">=3.0.6", optional = true}
mudata = ">=0.1.2"
myst-parser = {version = "*", optional = true}
myst-nb = {version = "*", optional = true}
nbconvert = {version = ">=5.4.0", optional = true}
nbformat = {version = ">=4.4.0", optional = true}
numpy = ">=1.17.0"
numpyro = "*"
openpyxl = ">=3.0"
optax = "*"
pandas = ">=1.0"
pre-commit = {version = ">=2.7.1", optional = true}
pymde = {version = "*", optional = true}
pynndescent = {version = "*", optional = true}
pyro-ppl = ">=1.6.0"
pytest = {version = ">=4.4", optional = true}
python = ">=3.7,<4.0"
python-igraph = {version = "*", optional = true}
pytorch-lightning = ">=1.7.0,<1.8"
rich = ">=9.1.0"
scanpy = {version = ">=1.6", optional = true}
scanpydoc = {version = ">=0.5", optional = true}
scikit-learn = ">=0.21.2"
scikit-misc = {version = ">=0.1.3", optional = true}
sphinx = {version = ">=4.1", optional = true}
sphinx-autodoc-typehints = {version = "*", optional = true}
sphinx-design = {version = "*", optional = true}
<<<<<<< HEAD
sphinx-gallery = {version = ">0.6", optional = true}
sphinx_copybutton = {version = "*", optional = true}
=======
sphinx-gallery = {version = ">0.6,<0.11", optional = true}
sphinx-hoverxref = {version = "*", optional = true}
sphinx_copybutton = {version = "<=0.3.1", optional = true}
>>>>>>> d9eb686a
sphinx_remove_toctrees = {version = "*", optional = true}
sphinxext-opengraph = {version = "*", optional = true}
torch = ">=1.8.0"
torchmetrics = ">=0.6.0"
tqdm = ">=4.56.0"
typing_extensions = {version = "*", python = "<3.8", optional = true}

[tool.poetry.extras]
dev = ["black", "pytest", "flake8", "codecov", "scanpy", "loompy", "jupyter", "nbformat", "nbconvert", "pre-commit", "isort", "pymde"]
docs = [
  "sphinx",
  "scanpydoc",
  "ipython",
  "furo",
  "typing_extensions",
  "sphinx-autodoc-typehints",
  "sphinx_copybutton",
  "sphinx_gallery",
  "sphinx_remove_toctrees",
  "sphinx-design",
  "sphinxext-opengraph",
  "sphinx-hoverxref",
  "myst-parser",
  "myst-nb"
]
pymde = ["pymde"]
tutorials = ["scanpy", "leidenalg", "python-igraph", "loompy", "scikit-misc", "pynndescent", "pymde"]

[tool.poetry.dev-dependencies]

[tool.tox]
legacy_tox_ini = """
[tox]
envlist = py37

[testenv]
deps = pytest
extras =
    dev
commands = pytest {posargs}
"""
[build-system]
requires = [
  "poetry-core>=1.0.0",
]
build-backend = "poetry.core.masonry.api"<|MERGE_RESOLUTION|>--- conflicted
+++ resolved
@@ -74,14 +74,9 @@
 sphinx = {version = ">=4.1", optional = true}
 sphinx-autodoc-typehints = {version = "*", optional = true}
 sphinx-design = {version = "*", optional = true}
-<<<<<<< HEAD
-sphinx-gallery = {version = ">0.6", optional = true}
-sphinx_copybutton = {version = "*", optional = true}
-=======
 sphinx-gallery = {version = ">0.6,<0.11", optional = true}
 sphinx-hoverxref = {version = "*", optional = true}
 sphinx_copybutton = {version = "<=0.3.1", optional = true}
->>>>>>> d9eb686a
 sphinx_remove_toctrees = {version = "*", optional = true}
 sphinxext-opengraph = {version = "*", optional = true}
 torch = ">=1.8.0"
