--- conflicted
+++ resolved
@@ -31,12 +31,8 @@
 
 [tool.poetry.dependencies]
 anndata = ">=0.7.5"
-<<<<<<< HEAD
-black = {version = ">=22.1", optional = true}
 catalyst = "*"
-=======
 black = {version = ">=22.3", optional = true}
->>>>>>> 0c2e170d
 codecov = {version = ">=2.0.8", optional = true}
 docrep = ">=0.3.2"
 flake8 = {version = ">=3.7.7", optional = true}
